--- conflicted
+++ resolved
@@ -35,24 +35,20 @@
     for iteration in range(test_run.iterations):
         folder = test_dir / str(iteration)
         folder.mkdir(exist_ok=True, parents=True)
-<<<<<<< HEAD
         if test_run.is_dse_job:
             for step in range(test_run.test.test_definition.agent_steps):
                 (folder / str(step)).mkdir(exist_ok=True, parents=True)
-=======
-        if test_run.test.test_definition.is_dse_job:
-            with open(folder / "trajectory.csv", "w") as _f_csv:
-                csw_writer = csv.writer(_f_csv)
-                csw_writer.writerow(["step", "action", "reward", "observation"])
+                with open(folder / "trajectory.csv", "w") as _f_csv:
+                    csw_writer = csv.writer(_f_csv)
+                    csw_writer.writerow(["step", "action", "reward", "observation"])
 
-                for step in range(test_run.test.test_definition.agent_steps):
-                    step_folder = folder / str(step)
-                    step_folder.mkdir(exist_ok=True, parents=True)
-                    trd = TestRunDetails.from_test_run(test_run, "", "")
-                    csw_writer.writerow([step, {}, step * 2.1, [step]])
-                    with open(step_folder / CommandGenStrategy.TEST_RUN_DUMP_FILE_NAME, "w") as _f_trd:
-                        toml.dump(trd.model_dump(), _f_trd)
->>>>>>> 889a44e1
+                    for step in range(test_run.test.test_definition.agent_steps):
+                        step_folder = folder / str(step)
+                        step_folder.mkdir(exist_ok=True, parents=True)
+                        trd = TestRunDetails.from_test_run(test_run, "", "")
+                        csw_writer.writerow([step, {}, step * 2.1, [step]])
+                        with open(step_folder / CommandGenStrategy.TEST_RUN_DUMP_FILE_NAME, "w") as _f_trd:
+                            toml.dump(trd.model_dump(), _f_trd)
 
 
 @pytest.fixture
