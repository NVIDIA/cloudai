# SPDX-FileCopyrightText: NVIDIA CORPORATION & AFFILIATES
# Copyright (c) 2025 NVIDIA CORPORATION & AFFILIATES. All rights reserved.
# SPDX-License-Identifier: Apache-2.0
#
# Licensed under the Apache License, Version 2.0 (the "License");
# you may not use this file except in compliance with the License.
# You may obtain a copy of the License at
#
#     http://www.apache.org/licenses/LICENSE-2.0
#
# Unless required by applicable law or agreed to in writing, software
# distributed under the License is distributed on an "AS IS" BASIS,
# WITHOUT WARRANTIES OR CONDITIONS OF ANY KIND, either express or implied.
# See the License for the specific language governing permissions and
# limitations under the License.


import pytest

from cloudai import Test, TestRun, TestScenario
from cloudai._core.reporter import PerTestReporter
from cloudai._core.test_template import TestTemplate
from cloudai.systems.slurm.slurm_system import SlurmSystem
from cloudai.workloads.nccl_test import NCCLCmdArgs, NCCLTestDefinition


def create_test_directories(slurm_system: SlurmSystem, test_run: TestRun) -> None:
    test_dir = slurm_system.output_path / test_run.name

    for iteration in range(test_run.iterations):
        folder = test_dir / str(iteration)
        folder.mkdir(exist_ok=True, parents=True)
        if test_run.test.test_definition.is_dse_job:
            for step in range(test_run.test.test_definition.agent_steps):
                (folder / str(step)).mkdir(exist_ok=True, parents=True)


@pytest.fixture
def benchmark_tr(slurm_system: SlurmSystem) -> TestRun:
    test_definition = NCCLTestDefinition(
        name="nccl", description="NCCL test", test_template_name="nccl", cmd_args=NCCLCmdArgs()
    )
    test_template = TestTemplate(system=slurm_system, name="nccl")
    test = Test(test_definition=test_definition, test_template=test_template)
    tr = TestRun(name="benchmark", test=test, num_nodes=1, nodes=["node1"], iterations=3)
    create_test_directories(slurm_system, tr)
    return tr


@pytest.fixture
def dse_tr(slurm_system: SlurmSystem) -> TestRun:
    test_definition = NCCLTestDefinition(
        name="nccl",
        description="NCCL test",
        test_template_name="nccl",
        cmd_args=NCCLCmdArgs(),
<<<<<<< HEAD
        extra_env_vars={"VAR1": ["value1", "value2"]},  # Makes it a DSE job
        agent_steps=2,
    )


@pytest.fixture
def benchmark_tr(slurm_system: SlurmSystem, bench_tdef: NCCLTestDefinition) -> TestRun:
    test_template = TestTemplate(system=slurm_system)
    test_run = TestRun(
        name="regular_test_run",
        test=Test(test_definition=bench_tdef, test_template=test_template),
        num_nodes=1,
        nodes=[],
        iterations=2,
    )
    create_test_directories(slurm_system, test_run)
    return test_run


@pytest.fixture
def dse_tr(slurm_system: SlurmSystem, dse_tdef: NCCLTestDefinition) -> TestRun:
    test_template = TestTemplate(system=slurm_system)
    test_run = TestRun(
        name="dse_test_run",
        test=Test(test_definition=dse_tdef, test_template=test_template),
        num_nodes=1,
        nodes=[],
    )
    create_test_directories(slurm_system, test_run)
    return test_run


def test_load_test_runs_regular(slurm_system: SlurmSystem, benchmark_tr: TestRun) -> None:
    reporter = Reporter(
        slurm_system, TestScenario(name="test_scenario", test_runs=[benchmark_tr]), slurm_system.output_path
=======
        extra_env_vars={"VAR1": ["value1", "value2"]},
        agent_steps=12,
>>>>>>> 821cad52
    )
    test_template = TestTemplate(system=slurm_system, name="nccl")
    test = Test(test_definition=test_definition, test_template=test_template)

    tr = TestRun(name="dse", test=test, num_nodes=1, nodes=["node1"], iterations=12)
    create_test_directories(slurm_system, tr)
    return tr


class TestLoadTestTuns:
    def test_load_test_runs_behcnmark_sorted(self, slurm_system: SlurmSystem, benchmark_tr: TestRun) -> None:
        reporter = PerTestReporter(
            slurm_system, TestScenario(name="test_scenario", test_runs=[benchmark_tr]), slurm_system.output_path
        )
        reporter.load_test_runs()

        assert len(reporter.trs) == benchmark_tr.iterations
        for i, tr in enumerate(reporter.trs):
            assert tr.name == benchmark_tr.name
            assert tr.current_iteration == i
            assert tr.step == 0
            assert tr.output_path == slurm_system.output_path / benchmark_tr.name / str(i)

    def test_load_test_runs_dse_sorted(self, slurm_system: SlurmSystem, dse_tr: TestRun) -> None:
        reporter = PerTestReporter(
            slurm_system, TestScenario(name="test_scenario", test_runs=[dse_tr]), slurm_system.output_path
        )
        reporter.load_test_runs()

        assert len(reporter.trs) == dse_tr.test.test_definition.agent_steps * dse_tr.iterations
        for i, tr in enumerate(reporter.trs):
            exp_iter = i // dse_tr.test.test_definition.agent_steps
            exp_step = i % dse_tr.test.test_definition.agent_steps
            assert tr.name == dse_tr.name
            assert tr.current_iteration == exp_iter
            assert tr.step == exp_step
            assert tr.output_path == slurm_system.output_path / dse_tr.name / str(exp_iter) / str(exp_step)<|MERGE_RESOLUTION|>--- conflicted
+++ resolved
@@ -40,7 +40,7 @@
     test_definition = NCCLTestDefinition(
         name="nccl", description="NCCL test", test_template_name="nccl", cmd_args=NCCLCmdArgs()
     )
-    test_template = TestTemplate(system=slurm_system, name="nccl")
+    test_template = TestTemplate(system=slurm_system)
     test = Test(test_definition=test_definition, test_template=test_template)
     tr = TestRun(name="benchmark", test=test, num_nodes=1, nodes=["node1"], iterations=3)
     create_test_directories(slurm_system, tr)
@@ -54,48 +54,10 @@
         description="NCCL test",
         test_template_name="nccl",
         cmd_args=NCCLCmdArgs(),
-<<<<<<< HEAD
-        extra_env_vars={"VAR1": ["value1", "value2"]},  # Makes it a DSE job
-        agent_steps=2,
-    )
-
-
-@pytest.fixture
-def benchmark_tr(slurm_system: SlurmSystem, bench_tdef: NCCLTestDefinition) -> TestRun:
-    test_template = TestTemplate(system=slurm_system)
-    test_run = TestRun(
-        name="regular_test_run",
-        test=Test(test_definition=bench_tdef, test_template=test_template),
-        num_nodes=1,
-        nodes=[],
-        iterations=2,
-    )
-    create_test_directories(slurm_system, test_run)
-    return test_run
-
-
-@pytest.fixture
-def dse_tr(slurm_system: SlurmSystem, dse_tdef: NCCLTestDefinition) -> TestRun:
-    test_template = TestTemplate(system=slurm_system)
-    test_run = TestRun(
-        name="dse_test_run",
-        test=Test(test_definition=dse_tdef, test_template=test_template),
-        num_nodes=1,
-        nodes=[],
-    )
-    create_test_directories(slurm_system, test_run)
-    return test_run
-
-
-def test_load_test_runs_regular(slurm_system: SlurmSystem, benchmark_tr: TestRun) -> None:
-    reporter = Reporter(
-        slurm_system, TestScenario(name="test_scenario", test_runs=[benchmark_tr]), slurm_system.output_path
-=======
         extra_env_vars={"VAR1": ["value1", "value2"]},
         agent_steps=12,
->>>>>>> 821cad52
     )
-    test_template = TestTemplate(system=slurm_system, name="nccl")
+    test_template = TestTemplate(system=slurm_system)
     test = Test(test_definition=test_definition, test_template=test_template)
 
     tr = TestRun(name="dse", test=test, num_nodes=1, nodes=["node1"], iterations=12)
