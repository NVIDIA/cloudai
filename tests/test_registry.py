# SPDX-FileCopyrightText: NVIDIA CORPORATION & AFFILIATES
# Copyright (c) 2024-2025 NVIDIA CORPORATION & AFFILIATES. All rights reserved.
# SPDX-License-Identifier: Apache-2.0
#
# Licensed under the Apache License, Version 2.0 (the "License");
# you may not use this file except in compliance with the License.
# You may obtain a copy of the License at
#
#     http://www.apache.org/licenses/LICENSE-2.0
#
# Unless required by applicable law or agreed to in writing, software
# distributed under the License is distributed on an "AS IS" BASIS,
# WITHOUT WARRANTIES OR CONDITIONS OF ANY KIND, either express or implied.
# See the License for the specific language governing permissions and
# limitations under the License.

import copy

import pytest

from cloudai import (
    BaseAgent,
    BaseInstaller,
    BaseRunner,
    JobIdRetrievalStrategy,
    JobStatusRetrievalStrategy,
    Registry,
    ReportGenerationStrategy,
    System,
    TestTemplateStrategy,
)
<<<<<<< HEAD
from cloudai.models.workload import TestDefinition
=======
from cloudai._core.reporter import Reporter
>>>>>>> 821cad52


@pytest.fixture
def registry():
    registry = Registry()
    scenario_reports = copy.copy(registry.scenario_reports)
    registry.scenario_reports.clear()

    yield registry

    # Clean up the registry after the test, we check exact list of reports in other tests
    if MyTestDefinition in registry.reports_map:
        del registry.reports_map[MyTestDefinition]
    registry.update_scenario_report(scenario_reports)


class MyRunner(BaseRunner):
    pass


class AnotherRunner(BaseRunner):
    pass


class TestRegistry__RunnersMap:
    """This test verifies Registry class functionality.

    Since Registry is a Singleton, the order of cases is important.
    Only covers the runners_map attribute.
    """

    def test_add_runner(self, registry: Registry):
        registry.add_runner("runner", MyRunner)
        assert registry.runners_map["runner"] == MyRunner

    def test_add_runner_duplicate(self, registry: Registry):
        with pytest.raises(ValueError) as exc_info:
            registry.add_runner("runner", MyRunner)
        assert "Duplicating implementation for 'runner'" in str(exc_info.value)

    def test_update_runner(self, registry: Registry):
        registry.update_runner("runner", AnotherRunner)
        assert registry.runners_map["runner"] == AnotherRunner

    def test_invalid_type(self, registry: Registry):
        with pytest.raises(ValueError) as exc_info:
            registry.update_runner("TestRunner", str)  # pyright: ignore
        assert "Invalid runner implementation for 'TestRunner'" in str(exc_info.value)


class MyStrategy(TestTemplateStrategy):
    pass


class MySystem(System):
    pass


class AnotherSystem(System):
    pass


class AnotherStrategy(TestTemplateStrategy):
    pass


class MyJobIdRetrievalStrategy(JobIdRetrievalStrategy):
    pass


class MyJobStatusRetrievalStrategy(JobStatusRetrievalStrategy):
    pass


class TestRegistry__StrategiesMap:
    """This test verifies Registry class functionality.

    Since Registry is a Singleton, the order of cases is important.
    Only covers the strategies_map attribute.
    """

    def test_add_strategy(self, registry: Registry):
        registry.add_strategy(MyStrategy, [MySystem], [MyTestDefinition], MyStrategy)
        registry.add_strategy(MyJobIdRetrievalStrategy, [MySystem], [MyTestDefinition], MyJobIdRetrievalStrategy)
        registry.add_strategy(
            MyJobStatusRetrievalStrategy, [MySystem], [MyTestDefinition], MyJobStatusRetrievalStrategy
        )

        assert registry.strategies_map[(MyStrategy, MySystem, MyTestDefinition)] == MyStrategy
        assert (
            registry.strategies_map[(MyJobIdRetrievalStrategy, MySystem, MyTestDefinition)] == MyJobIdRetrievalStrategy
        )
        assert (
            registry.strategies_map[(MyJobStatusRetrievalStrategy, MySystem, MyTestDefinition)]
            == MyJobStatusRetrievalStrategy
        )

    def test_add_strategy_duplicate(self, registry: Registry):
        with pytest.raises(ValueError) as exc_info:
            registry.add_strategy(MyStrategy, [MySystem], [MyTestDefinition], MyStrategy)
        assert "Duplicating implementation for" in str(exc_info.value)

    def test_update_strategy(self, registry: Registry):
        registry.update_strategy((MyStrategy, MySystem, MyTestDefinition), AnotherStrategy)
        assert registry.strategies_map[(MyStrategy, MySystem, MyTestDefinition)] == AnotherStrategy

    def test_invalid_type__strategy_interface(self, registry: Registry):
        with pytest.raises(ValueError) as exc_info:
            registry.update_strategy((str, MySystem, MyTestDefinition), MyStrategy)  # pyright: ignore
        err = (
            "Invalid strategy interface type, should be subclass of 'TestTemplateStrategy' or "
            "'JobIdRetrievalStrategy' or 'JobStatusRetrievalStrategy' "
            "or 'GradingStrategy'."
        )
        assert err in str(exc_info.value)

    def test_invalid_type__system(self, registry: Registry):
        with pytest.raises(ValueError) as exc_info:
            registry.update_strategy((MyStrategy, str, MyTestDefinition), MyStrategy)  # pyright: ignore
        assert "Invalid system type, should be subclass of 'System'." in str(exc_info.value)

    def test_invalid_type__template(self, registry: Registry):
        with pytest.raises(ValueError) as exc_info:
            registry.update_strategy((MyStrategy, MySystem, str), MyStrategy)  # pyright: ignore
        assert "Invalid test definition type, should be subclass of 'TestDefinition'." in str(exc_info.value)

    def test_invalid_type__strategy(self, registry: Registry):
        with pytest.raises(ValueError) as exc_info:
            registry.update_strategy((MyStrategy, MySystem, MyTestDefinition), str)  # pyright: ignore
        assert "Invalid strategy implementation " in str(exc_info.value)
        assert "should be subclass of 'TestTemplateStrategy'." in str(exc_info.value)

    def test_add_multiple_strategies(self, registry: Registry):
        registry.strategies_map.clear()

        registry.add_strategy(
            MyStrategy, [MySystem, AnotherSystem], [MyTestDefinition, AnotherTestDefinition], MyStrategy
        )
        assert len(registry.strategies_map) == 4
        assert registry.strategies_map[(MyStrategy, MySystem, MyTestDefinition)] == MyStrategy
        assert registry.strategies_map[(MyStrategy, MySystem, AnotherTestDefinition)] == MyStrategy
        assert registry.strategies_map[(MyStrategy, AnotherSystem, MyTestDefinition)] == MyStrategy
        assert registry.strategies_map[(MyStrategy, AnotherSystem, AnotherTestDefinition)] == MyStrategy


class MyInstaller(BaseInstaller):
    pass


class AnotherInstaller(BaseInstaller):
    pass


class TestRegistry__Installers:
    """This test verifies Registry class functionality.

    Since Registry is a Singleton, the order of cases is important.
    Only covers the installers_map attribute.
    """

    def test_add_installer(self, registry: Registry):
        registry.add_installer("installer", MyInstaller)
        assert registry.installers_map["installer"] == MyInstaller

    def test_add_installer_duplicate(self, registry: Registry):
        with pytest.raises(ValueError) as exc_info:
            registry.add_installer("installer", MyInstaller)
        assert "Duplicating implementation for 'installer'" in str(exc_info.value)

    def test_update_installer(self, registry: Registry):
        registry.update_installer("installer", AnotherInstaller)
        assert registry.installers_map["installer"] == AnotherInstaller

    def test_invalid_type(self, registry: Registry):
        with pytest.raises(ValueError) as exc_info:
            registry.update_installer("TestInstaller", str)  # pyright: ignore
        assert "Invalid installer implementation for 'TestInstaller'" in str(exc_info.value)


class MyTestDefinition(TestDefinition):
    pass


class AnotherTestDefinition(TestDefinition):
    pass


class TestRegistry__TestDefinitions:
    """This test verifies Registry class functionality.

    Since Registry is a Singleton, the order of cases is important.
    Only covers the test_definitions_map attribute.
    """

    def test_add_test_definition(self, registry: Registry):
        registry.add_test_definition("test_definition", MyTestDefinition)
        assert registry.test_definitions_map["test_definition"] == MyTestDefinition

    def test_add_test_definition_duplicate(self, registry: Registry):
        with pytest.raises(ValueError) as exc_info:
            registry.add_test_definition("test_definition", MyTestDefinition)
        assert "Duplicating implementation for 'test_definition'" in str(exc_info.value)

    def test_update_test_definition(self, registry: Registry):
        registry.update_test_definition("test_definition", AnotherTestDefinition)
        assert registry.test_definitions_map["test_definition"] == AnotherTestDefinition

    def test_invalid_type(self, registry: Registry):
        with pytest.raises(ValueError) as exc_info:
            registry.update_test_definition("TestDefinition", str)  # pyright: ignore
        assert "Invalid test definition implementation for 'TestDefinition'" in str(exc_info.value)


class MyAgent(BaseAgent):
    pass


class AnotherAgent(BaseAgent):
    pass


class TestRegistry__AgentsMap:
    """This test verifies Registry class functionality.

    Since Registry is a Singleton, the order of cases is important.
    Only covers the agents_map attribute.
    """

    def test_add_agent(self, registry: Registry):
        registry.add_agent("agent", MyAgent)
        assert registry.agents_map["agent"] == MyAgent

    def test_add_agent_duplicate(self, registry: Registry):
        with pytest.raises(ValueError) as exc_info:
            registry.add_agent("agent", MyAgent)
        assert "Duplicating implementation for 'agent'" in str(exc_info.value)

    def test_update_agent(self, registry: Registry):
        registry.update_agent("agent", AnotherAgent)
        assert registry.agents_map["agent"] == AnotherAgent

    def test_invalid_type(self, registry: Registry):
        with pytest.raises(ValueError) as exc_info:
            registry.update_agent("TestAgent", str)  # pyright: ignore
        assert "Invalid agent implementation for 'TestAgent'" in str(exc_info.value)


class MyReport(ReportGenerationStrategy):
    pass


class AnotherReport(ReportGenerationStrategy):
    pass


class TestRegistry__ReportsMap:
    """This test verifies Registry class functionality.

    Since Registry is a Singleton, the order of cases is important.
    Only covers the reports_map attribute.
    """

    def test_add_report(self, registry: Registry):
        registry.add_report(MyTestDefinition, MyReport)
        assert registry.reports_map[MyTestDefinition] == {MyReport}

    def test_duplicate_is_fine(self, registry: Registry):
        registry.add_report(MyTestDefinition, MyReport)
        registry.add_report(MyTestDefinition, MyReport)
        assert registry.reports_map[MyTestDefinition] == {MyReport}

    def test_add_multiple_reports(self, registry: Registry):
        registry.add_report(MyTestDefinition, MyReport)
        registry.add_report(MyTestDefinition, AnotherReport)
        assert registry.reports_map[MyTestDefinition] == {MyReport, AnotherReport}

    def test_update_report(self, registry: Registry):
        registry.update_report(MyTestDefinition, {AnotherReport})
        assert registry.reports_map[MyTestDefinition] == {AnotherReport}

    def test_invalid_type(self, registry: Registry):
        with pytest.raises(ValueError) as exc_info:
            registry.update_report(MyTestDefinition, {str})  # pyright: ignore
        assert "Invalid report generation strategy implementation for" in str(exc_info.value)
        assert "should be subclass of 'ReportGenerationStrategy'" in str(exc_info.value)


class MyReporter(Reporter):
    pass


class AnotherReporter(Reporter):
    pass


class TestRegistry__ScenarioReports:
    """This test verifies Registry class functionality.

    Since Registry is a Singleton, the order of cases is important.
    Only covers the scenario_reports attribute.
    """

    def test_add_scenario_report(self, registry: Registry):
        registry.add_scenario_report(MyReporter)
        assert registry.scenario_reports == {MyReporter}

    def test_duplicate_is_fine(self, registry: Registry):
        registry.add_scenario_report(MyReporter)
        registry.add_scenario_report(MyReporter)
        assert registry.scenario_reports == {MyReporter}

    def test_can_add_multiple_reports(self, registry: Registry):
        registry.add_scenario_report(MyReporter)
        registry.add_scenario_report(AnotherReporter)
        assert registry.scenario_reports == {MyReporter, AnotherReporter}

    def test_update_scenario_report(self, registry: Registry):
        registry.update_scenario_report({AnotherReporter})
        assert registry.scenario_reports == {AnotherReporter}

    def test_invalid_type(self, registry: Registry):
        with pytest.raises(ValueError) as exc_info:
            registry.update_scenario_report({str})  # pyright: ignore
        assert "Invalid scenario report implementation, should be subclass of 'Reporter'." in str(exc_info.value)<|MERGE_RESOLUTION|>--- conflicted
+++ resolved
@@ -29,11 +29,8 @@
     System,
     TestTemplateStrategy,
 )
-<<<<<<< HEAD
+from cloudai._core.reporter import Reporter
 from cloudai.models.workload import TestDefinition
-=======
-from cloudai._core.reporter import Reporter
->>>>>>> 821cad52
 
 
 @pytest.fixture
