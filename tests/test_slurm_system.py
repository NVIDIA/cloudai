# SPDX-FileCopyrightText: NVIDIA CORPORATION & AFFILIATES
# Copyright (c) 2024 NVIDIA CORPORATION & AFFILIATES. All rights reserved.
# SPDX-License-Identifier: Apache-2.0
#
# Licensed under the Apache License, Version 2.0 (the "License");
# you may not use this file except in compliance with the License.
# You may obtain a copy of the License at
#
#     http://www.apache.org/licenses/LICENSE-2.0
#
# Unless required by applicable law or agreed to in writing, software
# distributed under the License is distributed on an "AS IS" BASIS,
# WITHOUT WARRANTIES OR CONDITIONS OF ANY KIND, either express or implied.
# See the License for the specific language governing permissions and
# limitations under the License.

from typing import List
from unittest.mock import patch

import pytest
from cloudai.systems import SlurmSystem
from cloudai.systems.slurm import SlurmNodeState
from cloudai.systems.slurm.slurm_system import parse_node_list


def test_parse_squeue_output(slurm_system):
    squeue_output = "nodeA001|root\nnodeA002|user"
    expected_map = {"nodeA001": "root", "nodeA002": "user"}
    result = slurm_system.parse_squeue_output(squeue_output)
    assert result == expected_map


def test_parse_squeue_output_with_node_ranges_and_root_user(slurm_system):
    squeue_output = "nodeA[001-008]|root\nnodeB[001-008]|root"
    user_map = slurm_system.parse_squeue_output(squeue_output)

    expected_nodes = [f"nodeA{str(i).zfill(3)}" for i in range(1, 9)] + [f"nodeB{str(i).zfill(3)}" for i in range(1, 9)]
    expected_map = {node: "root" for node in expected_nodes}

    assert user_map == expected_map, "All nodes should be mapped to 'root'"


def test_parse_sinfo_output(slurm_system: SlurmSystem) -> None:
    sinfo_output = """PARTITION AVAIL  TIMELIMIT  NODES  STATE NODELIST
    main    up    3:00:00      1  inval node-036
    main    up    3:00:00      5  drain node-[045-046,059,061-062]
    main    up    3:00:00      2   resv node-[034-035]
    main    up    3:00:00     24  alloc node-[033,037-044,047-058,060,063-064]
    backup    up   12:00:00     8  idle node[01-08]
    empty_queue up infinite     0    n/a
    """
    node_user_map = {
        "": "user1",
        "node-033": "user2",
        "node-037": "user3",
        "node-038": "user3",
        "node-039": "user3",
        "node-040": "user3",
        "node-041": "user3",
        "node-042": "user4",
        "node-043": "user4",
        "node-044": "user4",
        "node01": "user5",
        "node02": "user5",
        "node03": "user5",
        "node04": "user5",
        "node05": "user5",
        "node06": "user5",
        "node07": "user5",
        "node08": "user5",
    }
    slurm_system.parse_sinfo_output(sinfo_output, node_user_map)
    inval_nodes = set(["node-036"])
    drain_nodes = set(["node-045", "node-046", "node-059", "node-061", "node-062"])
    resv_nodes = set(["node-034", "node-035"])

    parts_by_name = {part.name: part for part in slurm_system.partitions}

    for node in parts_by_name["main"].slurm_nodes:
        if node.name in inval_nodes:
            assert node.state == SlurmNodeState.INVALID_REGISTRATION
        elif node.name in drain_nodes:
            assert node.state == SlurmNodeState.DRAINED
        elif node.name in resv_nodes:
            assert node.state == SlurmNodeState.RESERVED
        else:
            assert node.state == SlurmNodeState.ALLOCATED
    for node in parts_by_name["backup"].slurm_nodes:
        assert node.state == SlurmNodeState.IDLE


@patch("cloudai.systems.SlurmSystem.get_squeue")
@patch("cloudai.systems.SlurmSystem.get_sinfo")
def test_update_node_states_with_mocked_outputs(mock_get_sinfo, mock_get_squeue, slurm_system):
    mock_get_squeue.return_value = "node-115|user1"
    mock_get_sinfo.return_value = "PARTITION AVAIL TIMELIMIT NODES STATE NODELIST\n" "main up infinite 1 idle node-115"

    parts_by_name = {part.name: part for part in slurm_system.partitions}

    slurm_system.update_node_states()
    for node in parts_by_name["main"].slurm_nodes:
        if node.name == "node-115":
            assert node.state == SlurmNodeState.IDLE
            assert node.user == "user1"

    mock_get_squeue.return_value = "node01|root"
    mock_get_sinfo.return_value = (
        "PARTITION AVAIL TIMELIMIT NODES STATE NODELIST\n" "backup up infinite 1 allocated node01"
    )

    slurm_system.update_node_states()
    for node in parts_by_name["backup"].slurm_nodes:
        if node.name == "node01":
            assert node.state == SlurmNodeState.ALLOCATED
            assert node.user == "root"


@pytest.mark.parametrize(
    "node_list,expected_parsed_node_list",
    [
        ("node-[048-051]", ["node-048", "node-049", "node-050", "node-051"]),
        ("node-[055,114]", ["node-055", "node-114"]),
        ("node-[055,114],node-[056,115]", ["node-055", "node-114", "node-056", "node-115"]),
        ("", []),
        ("node-001", ["node-001"]),
        ("node[1-4]", ["node1", "node2", "node3", "node4"]),
        (
            "node-name[01-03,05-08,10]",
            [
                "node-name01",
                "node-name02",
                "node-name03",
                "node-name05",
                "node-name06",
                "node-name07",
                "node-name08",
                "node-name10",
            ],
        ),
    ],
)
<<<<<<< HEAD
def test_parse_node_list(node_list: str, expected_parsed_node_list: List[str], slurm_system):
    parsed_node_list = slurm_system.parse_node_list(node_list)
    assert parsed_node_list == expected_parsed_node_list


def test_get_available_nodes_from_group_max_avail(slurm_system):
    group_name = "backup"
    partition_name = "backup"

    slurm_system.groups = {
        "backup": {
            group_name: [
                SlurmNode(name="node01", partition=partition_name, state=SlurmNodeState.IDLE),
                SlurmNode(name="node02", partition=partition_name, state=SlurmNodeState.COMPLETING),
                SlurmNode(name="node03", partition=partition_name, state=SlurmNodeState.IDLE),
                SlurmNode(name="node04", partition=partition_name, state=SlurmNodeState.DOWN),
            ]
        }
    }

    available_nodes = slurm_system.get_available_nodes_from_group(partition_name, group_name, "max_avail")
    expected_node_names = ["node01", "node02", "node03"]
    returned_node_names = [node.name for node in available_nodes]

    assert set(returned_node_names) == set(expected_node_names), "Should return all available nodes except DOWN nodes"
    assert "node05" not in returned_node_names, "DOWN node should not be included"
=======
def test_parse_node_list(node_list: str, expected_parsed_node_list: List[str]):
    parsed_node_list = parse_node_list(node_list)
    assert parsed_node_list == expected_parsed_node_list
>>>>>>> 11c5592b
<|MERGE_RESOLUTION|>--- conflicted
+++ resolved
@@ -139,9 +139,8 @@
         ),
     ],
 )
-<<<<<<< HEAD
-def test_parse_node_list(node_list: str, expected_parsed_node_list: List[str], slurm_system):
-    parsed_node_list = slurm_system.parse_node_list(node_list)
+def test_parse_node_list(node_list: str, expected_parsed_node_list: List[str]):
+    parsed_node_list = parse_node_list(node_list)
     assert parsed_node_list == expected_parsed_node_list
 
 
@@ -165,9 +164,4 @@
     returned_node_names = [node.name for node in available_nodes]
 
     assert set(returned_node_names) == set(expected_node_names), "Should return all available nodes except DOWN nodes"
-    assert "node05" not in returned_node_names, "DOWN node should not be included"
-=======
-def test_parse_node_list(node_list: str, expected_parsed_node_list: List[str]):
-    parsed_node_list = parse_node_list(node_list)
-    assert parsed_node_list == expected_parsed_node_list
->>>>>>> 11c5592b
+    assert "node05" not in returned_node_names, "DOWN node should not be included"