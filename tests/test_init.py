--- conflicted
+++ resolved
@@ -134,7 +134,7 @@
 
 def test_test_templates():
     test_templates = Registry().test_templates_map
-    assert len(test_templates) == 9
+    assert len(test_templates) == 10
     assert test_templates["ChakraReplay"] == ChakraReplay
     assert test_templates["NcclTest"] == NcclTest
     assert test_templates["NeMoLauncher"] == NeMoLauncher
@@ -153,17 +153,14 @@
 
 def test_definitions():
     test_defs = Registry().test_definitions_map
-    assert len(test_defs) == 9
+    assert len(test_defs) == 10
     assert test_defs["UCCTest"] == UCCTestDefinition
     assert test_defs["NcclTest"] == NCCLTestDefinition
     assert test_defs["ChakraReplay"] == ChakraReplayTestDefinition
     assert test_defs["Sleep"] == SleepTestDefinition
     assert test_defs["NeMoLauncher"] == NeMoLauncherTestDefinition
-<<<<<<< HEAD
     assert test_defs["NeMoRun"] == NeMoRunTestDefinition
-=======
     assert test_defs["SlurmContainer"] == SlurmContainerTestDefinition
->>>>>>> 192713fc
 
 
 def test_definitions_matches_templates():
