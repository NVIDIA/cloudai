--- conflicted
+++ resolved
@@ -36,7 +36,6 @@
         install_path=tmp_path / "install",
         output_path=tmp_path / "output",
         default_partition="main",
-<<<<<<< HEAD
         partitions=[
             SlurmPartition(name="main", nodes=["node[1-4]"]),
         ],
@@ -46,21 +45,6 @@
         node.state = SlurmNodeState.IDLE
     Path(slurm_system.install_path).mkdir()
     Path(slurm_system.output_path).mkdir()
-=======
-        extra_srun_args="",
-        partitions={
-            "main": [
-                SlurmNode(name="node1", partition="main", state=SlurmNodeState.IDLE),
-                SlurmNode(name="node2", partition="main", state=SlurmNodeState.IDLE),
-                SlurmNode(name="node3", partition="main", state=SlurmNodeState.IDLE),
-                SlurmNode(name="node4", partition="main", state=SlurmNodeState.IDLE),
-            ]
-        },
-        mpi="fake-mpi",
-    )
-    slurm_system.install_path.mkdir()
-    slurm_system.output_path.mkdir()
->>>>>>> b1cb5ce0
     return slurm_system
 
 
