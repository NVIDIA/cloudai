# SPDX-FileCopyrightText: NVIDIA CORPORATION & AFFILIATES
# Copyright (c) 2025 NVIDIA CORPORATION & AFFILIATES. All rights reserved.
# SPDX-License-Identifier: Apache-2.0
#
# Licensed under the Apache License, Version 2.0 (the "License");
# you may not use this file except in compliance with the License.
# You may obtain a copy of the License at
#
#     http://www.apache.org/licenses/LICENSE-2.0
#
# Unless required by applicable law or agreed to in writing, software
# distributed under the License is distributed on an "AS IS" BASIS,
# WITHOUT WARRANTIES OR CONDITIONS OF ANY KIND, either express or implied.
# See the License for the specific language governing permissions and
# limitations under the License.

from pathlib import Path
from typing import cast

import pytest

from cloudai import TestRun
from cloudai._core.test import Test
from cloudai._core.test_template import TestTemplate
from cloudai.models.workload import NsysConfiguration
from cloudai.systems import SlurmSystem
from cloudai.workloads.slurm_container import (
    SlurmContainerCmdArgs,
    SlurmContainerCommandGenStrategy,
    SlurmContainerTestDefinition,
)


@pytest.fixture
def test_run(slurm_system: SlurmSystem) -> TestRun:
    tdef = SlurmContainerTestDefinition(
        name="sc",
        description="desc",
        test_template_name="tt",
        cmd_args=SlurmContainerCmdArgs(docker_image_url="docker://url", cmd="cmd"),
    )
    t = Test(test_definition=tdef, test_template=TestTemplate(system=slurm_system))
    tr = TestRun(name="name", test=t, num_nodes=1, nodes=[])
    return tr


def test_default(slurm_system: SlurmSystem, test_run: TestRun) -> None:
    cgs = SlurmContainerCommandGenStrategy(slurm_system, {})
    cmd = cgs.gen_srun_command(test_run)
    srun_part = (
        f"srun --export=ALL --mpi={slurm_system.mpi} "
        f"--container-image={test_run.test.test_definition.cmd_args.docker_image_url} "
        f"--container-mounts={Path.cwd().absolute()}:/cloudai_run_results,"
        f"{slurm_system.install_path.absolute()}:/cloudai_install,"
        f"{Path.cwd().absolute()} "
        f"--no-container-mount-home"
    )

    assert cmd == f'{srun_part} bash -c "source {(test_run.output_path / "env_vars.sh").absolute()}; cmd"'


def test_with_nsys(slurm_system: SlurmSystem, test_run: TestRun) -> None:
    cgs = SlurmContainerCommandGenStrategy(slurm_system, {})
    nsys = NsysConfiguration()
    test_run.test.test_definition.nsys = nsys
    cmd = cgs.gen_srun_command(test_run)

    srun_part = (
        f"srun --export=ALL --mpi={slurm_system.mpi} "
        f"--container-image={test_run.test.test_definition.cmd_args.docker_image_url} "
        f"--container-mounts={Path.cwd().absolute()}:/cloudai_run_results,"
        f"{slurm_system.install_path.absolute()}:/cloudai_install,"
        f"{Path.cwd().absolute()} "
        f"--no-container-mount-home"
    )

<<<<<<< HEAD
    assert cmd == f'{srun_part} bash -c "source {(test_run.output_path / "env_vars.sh").absolute()}; nsys profile cmd"'
=======
    assert cmd == f'{srun_part} bash -c "{" ".join(nsys.cmd_args)} cmd"'


def test_with_extra_srun_args(slurm_system: SlurmSystem, test_run: TestRun) -> None:
    extra_args = ["--ntasks=1", "--ntasks-per-node=1"]
    tdef = cast(SlurmContainerTestDefinition, test_run.test.test_definition)
    tdef.extra_srun_args = extra_args

    cgs = SlurmContainerCommandGenStrategy(slurm_system, {})
    cmd = cgs.gen_srun_command(test_run)

    srun_part = (
        f"srun --export=ALL --mpi={slurm_system.mpi} "
        f"--container-image={test_run.test.test_definition.cmd_args.docker_image_url} "
        f"--container-mounts={Path.cwd().absolute()}:/cloudai_run_results,"
        f"{slurm_system.install_path.absolute()}:/cloudai_install "
        f"{' '.join(extra_args)} "
        f"--no-container-mount-home"
    )

    assert cmd == f'{srun_part} bash -c "cmd"'
>>>>>>> 4f640ca4
<|MERGE_RESOLUTION|>--- conflicted
+++ resolved
@@ -50,9 +50,9 @@
     srun_part = (
         f"srun --export=ALL --mpi={slurm_system.mpi} "
         f"--container-image={test_run.test.test_definition.cmd_args.docker_image_url} "
-        f"--container-mounts={Path.cwd().absolute()}:/cloudai_run_results,"
+        f"--container-mounts={test_run.output_path.absolute()}:/cloudai_run_results,"
         f"{slurm_system.install_path.absolute()}:/cloudai_install,"
-        f"{Path.cwd().absolute()} "
+        f"{test_run.output_path.absolute()} "
         f"--no-container-mount-home"
     )
 
@@ -68,16 +68,13 @@
     srun_part = (
         f"srun --export=ALL --mpi={slurm_system.mpi} "
         f"--container-image={test_run.test.test_definition.cmd_args.docker_image_url} "
-        f"--container-mounts={Path.cwd().absolute()}:/cloudai_run_results,"
+        f"--container-mounts={test_run.output_path.absolute()}:/cloudai_run_results,"
         f"{slurm_system.install_path.absolute()}:/cloudai_install,"
-        f"{Path.cwd().absolute()} "
+        f"{test_run.output_path.absolute()} "
         f"--no-container-mount-home"
     )
 
-<<<<<<< HEAD
     assert cmd == f'{srun_part} bash -c "source {(test_run.output_path / "env_vars.sh").absolute()}; nsys profile cmd"'
-=======
-    assert cmd == f'{srun_part} bash -c "{" ".join(nsys.cmd_args)} cmd"'
 
 
 def test_with_extra_srun_args(slurm_system: SlurmSystem, test_run: TestRun) -> None:
@@ -91,11 +88,11 @@
     srun_part = (
         f"srun --export=ALL --mpi={slurm_system.mpi} "
         f"--container-image={test_run.test.test_definition.cmd_args.docker_image_url} "
-        f"--container-mounts={Path.cwd().absolute()}:/cloudai_run_results,"
-        f"{slurm_system.install_path.absolute()}:/cloudai_install "
+        f"--container-mounts={test_run.output_path.absolute()}:/cloudai_run_results,"
+        f"{slurm_system.install_path.absolute()}:/cloudai_install,"
+        f"{test_run.output_path.absolute()} "
         f"{' '.join(extra_args)} "
         f"--no-container-mount-home"
     )
 
-    assert cmd == f'{srun_part} bash -c "cmd"'
->>>>>>> 4f640ca4
+    assert cmd == f'{srun_part} bash -c "source {(test_run.output_path / "env_vars.sh").absolute()}; cmd"'