# SPDX-FileCopyrightText: NVIDIA CORPORATION & AFFILIATES
# Copyright (c) 2024-2025 NVIDIA CORPORATION & AFFILIATES. All rights reserved.
# SPDX-License-Identifier: Apache-2.0
#
# Licensed under the Apache License, Version 2.0 (the "License");
# you may not use this file except in compliance with the License.
# You may obtain a copy of the License at
#
#     http://www.apache.org/licenses/LICENSE-2.0
#
# Unless required by applicable law or agreed to in writing, software
# distributed under the License is distributed on an "AS IS" BASIS,
# WITHOUT WARRANTIES OR CONDITIONS OF ANY KIND, either express or implied.
# See the License for the specific language governing permissions and
# limitations under the License.

from pathlib import Path
from typing import List, Optional
from unittest.mock import Mock, patch

import pytest

from cloudai.core import GitRepo, Test, TestRun, TestScenario, TestTemplate
from cloudai.systems.slurm import SlurmCommandGenStrategy, SlurmSystem
from cloudai.workloads.nccl_test import NCCLCmdArgs, NCCLTestDefinition


class MySlurmCommandGenStrategy(SlurmCommandGenStrategy):
    def _container_mounts(self) -> List[str]:
        return []


@pytest.fixture
def testrun_fixture(tmp_path: Path, slurm_system: SlurmSystem) -> TestRun:
    tdef = NCCLTestDefinition(
        name="test_job",
        description="Test description",
        test_template_name="d",
        cmd_args=NCCLCmdArgs(docker_image_url="fake://url/nccl"),
        extra_env_vars={"TEST_VAR": "VALUE"},
    )

    test = Test(test_definition=tdef, test_template=TestTemplate(slurm_system))

    return TestRun(name="test_job", test=test, output_path=tmp_path, num_nodes=2, nodes=["node1", "node2"])


@pytest.fixture
def strategy_fixture(slurm_system: SlurmSystem, testrun_fixture: TestRun) -> SlurmCommandGenStrategy:
    strategy = MySlurmCommandGenStrategy(slurm_system, testrun_fixture)
    return strategy


def test_filename_generation(strategy_fixture: SlurmCommandGenStrategy):
    srun_command = strategy_fixture._gen_srun_command()

    sbatch_command = strategy_fixture._write_sbatch_script(srun_command)
    filepath_from_command = sbatch_command.split()[-1]

    assert strategy_fixture.test_run.output_path.joinpath("cloudai_sbatch_script.sh").exists()

    with open(filepath_from_command, "r") as file:
        file_contents = file.read()

    assert "node1,node2" in file_contents
    assert "srun" in file_contents
    assert f"--mpi={strategy_fixture.system.mpi}" in file_contents


def test_num_nodes_and_nodes(strategy_fixture: SlurmCommandGenStrategy):
    tr = make_test_run(
        slurm_system=strategy_fixture.system, name="test_job", output_dir=strategy_fixture.system.output_path
    )
    tr.nodes = ["node1", "node2"]
    tr.num_nodes = 3
    tr.output_path.mkdir(parents=True, exist_ok=True)

    lines: list[str] = []
    strategy_fixture._append_sbatch_directives(lines)

    assert f"#SBATCH -N {tr.num_nodes}" not in lines
    assert f"#SBATCH --nodelist={','.join(tr.nodes)}" in lines


def test_only_num_nodes(strategy_fixture: SlurmCommandGenStrategy):
    lines: list[str] = []
    strategy_fixture.test_run.nodes = []
    strategy_fixture.test_run.num_nodes = 3
    strategy_fixture._append_sbatch_directives(lines)

    assert f"#SBATCH -N {strategy_fixture.test_run.num_nodes}" in lines
    assert f"#SBATCH --nodelist={','.join(strategy_fixture.test_run.nodes)}" not in lines


def test_only_nodes(strategy_fixture: SlurmCommandGenStrategy):
    tr = make_test_run(
        slurm_system=strategy_fixture.system, name="test_job", output_dir=strategy_fixture.system.output_path
    )
    tr.num_nodes = 0
    tr.nodes = ["node1", "node2"]
    tr.output_path.mkdir(parents=True, exist_ok=True)

    lines: list[str] = []
    strategy_fixture._append_sbatch_directives(lines)

    assert f"#SBATCH --nodelist={','.join(tr.nodes)}" in lines
    assert f"#SBATCH -N {tr.num_nodes}" not in lines


@pytest.mark.parametrize("time_limit", [None, "1:00:00"])
def test_time_limit(time_limit: Optional[str], strategy_fixture: SlurmCommandGenStrategy):
    lines: list[str] = []
    strategy_fixture.test_run.nodes = []
    strategy_fixture.test_run.time_limit = time_limit
    strategy_fixture._append_sbatch_directives(lines)

    if time_limit is not None:
        assert any("#SBATCH --time=" in line for line in lines)
    else:
        assert not any("#SBATCH --time=" in line for line in lines)


def make_test_run(slurm_system: SlurmSystem, name: str, output_dir: Path) -> TestRun:
    test_def = NCCLTestDefinition(
        name=name,
        description=name,
        test_template_name="nccl",
        cmd_args=NCCLCmdArgs(docker_image_url="fake://url/nccl"),
        extra_env_vars={"TEST_VAR": "VALUE"},
    )
    test_template = TestTemplate(slurm_system)
    test = Test(test_definition=test_def, test_template=test_template)
    return TestRun(name=name, test=test, num_nodes=1, nodes=["node1"], output_path=output_dir / name)


def test_pre_post_combinations(tmp_path: Path, slurm_system: SlurmSystem, strategy_fixture: SlurmCommandGenStrategy):
    test_cases = [
        {
            "pre_count": 0,
            "post_count": 0,
            "expected_lines": ["srun --export=ALL --mpi="],
        },
        {
            "pre_count": 1,
            "post_count": 0,
            "expected_lines": [
                "PRE_TEST_SUCCESS=$( [ $SUCCESS_0 -eq 1 ]",
                "if [ $PRE_TEST_SUCCESS -eq 1 ]; then",
                "srun --export=ALL --mpi=",
                "fi",
            ],
        },
        {
            "pre_count": 0,
            "post_count": 1,
            "expected_lines": [
                "srun --export=ALL --mpi=",
                "/post_test/",
            ],
        },
        {
            "pre_count": 1,
            "post_count": 1,
            "expected_lines": [
                "PRE_TEST_SUCCESS=$( [ $SUCCESS_0 -eq 1 ]",
                "if [ $PRE_TEST_SUCCESS -eq 1 ]; then",
                "srun --export=ALL --mpi=",
                "/post_test/",
                "fi",
            ],
        },
        {
            "pre_count": 2,
            "post_count": 2,
            "expected_lines": [
                "PRE_TEST_SUCCESS=$( [ $SUCCESS_0 -eq 1 ] && [ $SUCCESS_1 -eq 1 ]",
                "if [ $PRE_TEST_SUCCESS -eq 1 ]; then",
                "srun --export=ALL --mpi=",
                "/post_test/",
            ],
        },
        {
            "pre_count": 2,
            "post_count": 0,
            "expected_lines": [
                "PRE_TEST_SUCCESS=$( [ $SUCCESS_0 -eq 1 ] && [ $SUCCESS_1 -eq 1 ]",
                "if [ $PRE_TEST_SUCCESS -eq 1 ]; then",
                "srun --export=ALL --mpi=",
                "fi",
            ],
        },
        {
            "pre_count": 0,
            "post_count": 2,
            "expected_lines": [
                "srun --export=ALL --mpi=",
                "/post_test/",
            ],
        },
        {
            "pre_count": 2,
            "post_count": 1,
            "expected_lines": [
                "PRE_TEST_SUCCESS=$( [ $SUCCESS_0 -eq 1 ] && [ $SUCCESS_1 -eq 1 ]",
                "if [ $PRE_TEST_SUCCESS -eq 1 ]; then",
                "srun --export=ALL --mpi=",
                "/post_test/",
                "fi",
            ],
        },
    ]

    for case in test_cases:
        pre_count = case["pre_count"]
        post_count = case["post_count"]
        expected_lines = case["expected_lines"]

        if pre_count > 0:
            pre_runs = [make_test_run(slurm_system, f"pre{i}", tmp_path) for i in range(pre_count)]
            strategy_fixture.test_run.pre_test = TestScenario(name="pre", test_runs=pre_runs)
        else:
            strategy_fixture.test_run.pre_test = None

        if post_count > 0:
            post_runs = [make_test_run(slurm_system, f"post{i}", tmp_path) for i in range(post_count)]
            strategy_fixture.test_run.post_test = TestScenario(name="post", test_runs=post_runs)
        else:
            strategy_fixture.test_run.post_test = None

        sbatch_command = strategy_fixture.gen_exec_command()
        script_path = sbatch_command.split()[-1]
        content = Path(script_path).read_text()

        for expected in expected_lines:
            assert any(expected in line for line in content.splitlines()), f"Missing line: {expected}"


def test_default_container_mounts(strategy_fixture: SlurmCommandGenStrategy):
    strategy_fixture.test_run.output_path = Path("./")
    mounts = strategy_fixture.container_mounts()
    assert len(mounts) == 3
    assert mounts[0] == f"{strategy_fixture.test_run.output_path.absolute()}:/cloudai_run_results"
    assert mounts[1] == f"{strategy_fixture.system.install_path.absolute()}:/cloudai_install"
    assert mounts[2] == f"{strategy_fixture.test_run.output_path.absolute()}"


def test_append_sbatch_directives(strategy_fixture: SlurmCommandGenStrategy):
    content: list[str] = []
    strategy_fixture.system.extra_sbatch_args = ["--section=4", "--other-arg 1"]
    strategy_fixture._append_sbatch_directives(content)

    assert f"#SBATCH --partition={strategy_fixture.system.default_partition}" in content
    for arg in strategy_fixture.system.extra_sbatch_args:
        assert f"#SBATCH {arg}" in content


def test_default_container_mounts_with_extra_mounts(strategy_fixture: SlurmCommandGenStrategy):
<<<<<<< HEAD
    strategy_fixture.test_run.test.test_definition.extra_container_mounts = ["/host:/container"]
    mounts = strategy_fixture.container_mounts()
=======
    nccl = NCCLTestDefinition(
        name="name",
        description="desc",
        test_template_name="tt",
        cmd_args=NCCLCmdArgs(docker_image_url="fake://url/nccl"),
        extra_container_mounts=["/host:/container"],
    )
    t = Test(test_definition=nccl, test_template=Mock())
    tr = TestRun(name="t1", test=t, num_nodes=1, nodes=[], output_path=Path("./"))
    mounts = strategy_fixture.container_mounts(tr)
>>>>>>> 996645f9
    assert len(mounts) == 4
    assert mounts[0] == f"{strategy_fixture.test_run.output_path.absolute()}:/cloudai_run_results"
    assert mounts[1] == f"{strategy_fixture.system.install_path.absolute()}:/cloudai_install"
    assert mounts[2] == f"{strategy_fixture.test_run.output_path.absolute()}"
    assert mounts[3] == "/host:/container"


def test_default_container_mounts_with_git_repos(strategy_fixture: SlurmCommandGenStrategy):
    repo1 = GitRepo(url="./git_repo", commit="commit", mount_as="/git/r1", installed_path=Path.cwd())
    repo2 = GitRepo(url="./git_repo2", commit="commit", mount_as="/git/r2", installed_path=Path.cwd())
<<<<<<< HEAD
    strategy_fixture.test_run.test.test_definition.git_repos = [repo1, repo2]

    mounts = strategy_fixture.container_mounts()

=======
    nccl = NCCLTestDefinition(
        name="name",
        description="desc",
        test_template_name="tt",
        cmd_args=NCCLCmdArgs(docker_image_url="fake://url/nccl"),
        git_repos=[repo1, repo2],
    )
    t = Test(test_definition=nccl, test_template=Mock())
    tr = TestRun(name="t1", test=t, num_nodes=1, nodes=[], output_path=Path("./"))
    mounts = strategy_fixture.container_mounts(tr)
>>>>>>> 996645f9
    assert len(mounts) == 5
    assert mounts[0] == f"{strategy_fixture.test_run.output_path.absolute()}:/cloudai_run_results"
    assert mounts[1] == f"{strategy_fixture.system.install_path.absolute()}:/cloudai_install"
    assert mounts[2] == f"{strategy_fixture.test_run.output_path.absolute()}"
    assert mounts[3] == f"{repo1.installed_path}:{repo1.container_mount}"
    assert mounts[4] == f"{repo2.installed_path}:{repo2.container_mount}"


def test_ranks_mapping_cmd(strategy_fixture: SlurmCommandGenStrategy):
    expected_command = (
        f"srun --export=ALL --mpi={strategy_fixture.system.mpi} "
        f"--output={strategy_fixture.test_run.output_path.absolute()}/mapping-stdout.txt "
        f"--error={strategy_fixture.test_run.output_path.absolute()}/mapping-stderr.txt "
        "bash -c "
        r'"echo \$(date): \$(hostname):node \${SLURM_NODEID}:rank \${SLURM_PROCID}."'
    )

    result = strategy_fixture._ranks_mapping_cmd()
    assert result == expected_command


def test_nccl_topo_mount(strategy_fixture: SlurmCommandGenStrategy):
    strategy_fixture.test_run.test.extra_env_vars["NCCL_TOPO_FILE"] = "/tmp/nccl_topo.txt"
    mounts = strategy_fixture.container_mounts()
    expected_mount = f"{Path('/tmp/nccl_topo.txt').resolve()}:{Path('/tmp/nccl_topo.txt').resolve()}"
    assert expected_mount in mounts


@pytest.mark.parametrize("use_pretest_extras", [True, False])
def test_gen_srun_prefix_with_pretest_extras(
    use_pretest_extras: bool, tmp_path: Path, slurm_system: SlurmSystem, strategy_fixture: SlurmCommandGenStrategy
):
    pre_test = TestScenario(name="pre", test_runs=[make_test_run(slurm_system, "pre", tmp_path)])

    class PreTestCmdGenStrategy(MySlurmCommandGenStrategy):
        def pre_test_srun_extra_args(self, tr: TestRun) -> List[str]:
            return ["--pre-arg1", "--pre-arg2"]

    strategy_fixture.test_run.pre_test = pre_test
    with patch.object(
        strategy_fixture,
        "_get_cmd_gen_strategy",
        return_value=PreTestCmdGenStrategy(slurm_system, strategy_fixture.test_run),
    ):
        srun_prefix_with_extras = strategy_fixture.gen_srun_prefix(use_pretest_extras=use_pretest_extras)

    assert ("--pre-arg1" in srun_prefix_with_extras) is use_pretest_extras
    assert ("--pre-arg2" in srun_prefix_with_extras) is use_pretest_extras


@pytest.mark.parametrize("container_mount_home", [True, False])
def test_gen_srun_prefix_with_container_mount_home(
    container_mount_home: bool, strategy_fixture: SlurmCommandGenStrategy
):
    strategy_fixture.system.container_mount_home = container_mount_home
    strategy_fixture.image_path = Mock(return_value="path")
    srun_prefix = strategy_fixture.gen_srun_prefix()
    assert ("--no-container-mount-home" in srun_prefix) is not container_mount_home


def test_append_distribution_and_hostfile_with_nodes(strategy_fixture: SlurmCommandGenStrategy) -> None:
    strategy_fixture.system.distribution = "block"
    strategy_fixture.system.ntasks_per_node = 2
    content: List[str] = []
    strategy_fixture._append_nodes_related_directives(content)

    assert "#SBATCH --distribution=arbitrary" in content
    assert "#SBATCH --nodelist=node1,node2" in content

    hostfile_path = strategy_fixture.test_run.output_path / "hostfile.txt"
    assert hostfile_path.exists()
    lines: List[str] = hostfile_path.read_text().splitlines()
    assert lines == ["node1", "node1", "node2", "node2"]


def test_distribution_fallback_when_no_nodes(strategy_fixture: SlurmCommandGenStrategy) -> None:
    strategy_fixture.test_run.nodes = []
    strategy_fixture.system.distribution = "cyclic"
    content: List[str] = []
    strategy_fixture._append_nodes_related_directives(content)

    assert "#SBATCH --distribution=cyclic" in content
    assert "#SBATCH --nodelist=" not in content<|MERGE_RESOLUTION|>--- conflicted
+++ resolved
@@ -255,21 +255,8 @@
 
 
 def test_default_container_mounts_with_extra_mounts(strategy_fixture: SlurmCommandGenStrategy):
-<<<<<<< HEAD
     strategy_fixture.test_run.test.test_definition.extra_container_mounts = ["/host:/container"]
     mounts = strategy_fixture.container_mounts()
-=======
-    nccl = NCCLTestDefinition(
-        name="name",
-        description="desc",
-        test_template_name="tt",
-        cmd_args=NCCLCmdArgs(docker_image_url="fake://url/nccl"),
-        extra_container_mounts=["/host:/container"],
-    )
-    t = Test(test_definition=nccl, test_template=Mock())
-    tr = TestRun(name="t1", test=t, num_nodes=1, nodes=[], output_path=Path("./"))
-    mounts = strategy_fixture.container_mounts(tr)
->>>>>>> 996645f9
     assert len(mounts) == 4
     assert mounts[0] == f"{strategy_fixture.test_run.output_path.absolute()}:/cloudai_run_results"
     assert mounts[1] == f"{strategy_fixture.system.install_path.absolute()}:/cloudai_install"
@@ -280,23 +267,10 @@
 def test_default_container_mounts_with_git_repos(strategy_fixture: SlurmCommandGenStrategy):
     repo1 = GitRepo(url="./git_repo", commit="commit", mount_as="/git/r1", installed_path=Path.cwd())
     repo2 = GitRepo(url="./git_repo2", commit="commit", mount_as="/git/r2", installed_path=Path.cwd())
-<<<<<<< HEAD
     strategy_fixture.test_run.test.test_definition.git_repos = [repo1, repo2]
 
     mounts = strategy_fixture.container_mounts()
 
-=======
-    nccl = NCCLTestDefinition(
-        name="name",
-        description="desc",
-        test_template_name="tt",
-        cmd_args=NCCLCmdArgs(docker_image_url="fake://url/nccl"),
-        git_repos=[repo1, repo2],
-    )
-    t = Test(test_definition=nccl, test_template=Mock())
-    tr = TestRun(name="t1", test=t, num_nodes=1, nodes=[], output_path=Path("./"))
-    mounts = strategy_fixture.container_mounts(tr)
->>>>>>> 996645f9
     assert len(mounts) == 5
     assert mounts[0] == f"{strategy_fixture.test_run.output_path.absolute()}:/cloudai_run_results"
     assert mounts[1] == f"{strategy_fixture.system.install_path.absolute()}:/cloudai_install"
