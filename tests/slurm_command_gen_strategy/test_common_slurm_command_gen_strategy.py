# SPDX-FileCopyrightText: NVIDIA CORPORATION & AFFILIATES
# Copyright (c) 2024 NVIDIA CORPORATION & AFFILIATES. All rights reserved.
# SPDX-License-Identifier: Apache-2.0
#
# Licensed under the Apache License, Version 2.0 (the "License");
# you may not use this file except in compliance with the License.
# You may obtain a copy of the License at
#
#     http://www.apache.org/licenses/LICENSE-2.0
#
# Unless required by applicable law or agreed to in writing, software
# distributed under the License is distributed on an "AS IS" BASIS,
# WITHOUT WARRANTIES OR CONDITIONS OF ANY KIND, either express or implied.
# See the License for the specific language governing permissions and
# limitations under the License.

from pathlib import Path
from unittest.mock import Mock, create_autospec

import pytest

from cloudai import Test, TestDefinition, TestRun, TestScenario, TestTemplate
from cloudai.systems import SlurmSystem
from cloudai.systems.slurm.strategy import SlurmCommandGenStrategy


@pytest.fixture
def strategy_fixture(slurm_system: SlurmSystem) -> SlurmCommandGenStrategy:
    cmd_args = {"test_arg": "test_value"}
    strategy = SlurmCommandGenStrategy(slurm_system, cmd_args)
    return strategy


@pytest.fixture
def testrun_fixture(tmp_path: Path) -> TestRun:
    mock_test_definition = Mock(spec=TestDefinition)
    mock_test_template = Mock(spec=TestTemplate)

    mock_test_definition.name = "test_job"
    mock_test_definition.description = "Test description"
    mock_test_definition.cmd_args_dict = {"test_arg": "test_value"}
    mock_test_definition.extra_args_str = "extra_arg"
    mock_test_definition.extra_env_vars = {"TEST_VAR": "VALUE"}

    mock_test_template.name = "test_template"

    test = Test(test_definition=mock_test_definition, test_template=mock_test_template)

    return TestRun(name="test_job", test=test, output_path=tmp_path, num_nodes=2, nodes=["node1", "node2"])


def test_filename_generation(strategy_fixture: SlurmCommandGenStrategy, testrun_fixture: TestRun):
    job_name_prefix = "test_job"
    env_vars = {"TEST_VAR": "VALUE"}
    cmd_args = {"test_arg": "test_value"}
<<<<<<< HEAD
    slurm_args = strategy_fixture._parse_slurm_args(
        job_name_prefix, env_vars, cmd_args, testrun_fixture.num_nodes, testrun_fixture.nodes
    )
=======
    slurm_args = strategy_fixture._parse_slurm_args(job_name_prefix, env_vars, cmd_args, testrun_fixture)
>>>>>>> c88fe2ef
    srun_command = strategy_fixture._gen_srun_command(slurm_args, env_vars, cmd_args, "")

    sbatch_command = strategy_fixture._write_sbatch_script(
        slurm_args, env_vars, srun_command, testrun_fixture.output_path
    )
    filepath_from_command = sbatch_command.split()[-1]

    assert testrun_fixture.output_path.joinpath("cloudai_sbatch_script.sh").exists()

    with open(filepath_from_command, "r") as file:
        file_contents = file.read()

    assert "test_job" in file_contents
    assert "node1,node2" in file_contents
    assert "srun" in file_contents
    assert "--mpi=fake-mpi" in file_contents


def test_num_nodes_and_nodes(strategy_fixture: SlurmCommandGenStrategy):
    job_name_prefix = "test_job"
    env_vars = {"TEST_VAR": "VALUE"}
    cmd_args = {"test_arg": "test_value"}
    tr = Mock(spec=TestRun)
    tr.nodes = ["node1", "node2"]
    tr.num_nodes = 3

    slurm_args = strategy_fixture._parse_slurm_args(job_name_prefix, env_vars, cmd_args, tr)

    assert slurm_args["num_nodes"] == len(tr.nodes)


def test_only_num_nodes(strategy_fixture: SlurmCommandGenStrategy):
    job_name_prefix = "test_job"
    env_vars = {"TEST_VAR": "VALUE"}
    cmd_args = {"test_arg": "test_value"}
    tr = create_autospec(TestRun)
    tr.nodes = []
    tr.num_nodes = 3

    slurm_args = strategy_fixture._parse_slurm_args(job_name_prefix, env_vars, cmd_args, tr)

    assert slurm_args["num_nodes"] == tr.num_nodes


def test_only_nodes(strategy_fixture: SlurmCommandGenStrategy):
    job_name_prefix = "test_job"
    env_vars = {"TEST_VAR": "VALUE"}
    cmd_args = {"test_arg": "test_value"}
    # nodes =
    tr = create_autospec(TestRun)
    tr.num_nodes = 0
    tr.nodes = ["node1", "node2"]

    slurm_args = strategy_fixture._parse_slurm_args(job_name_prefix, env_vars, cmd_args, tr)

    assert slurm_args["num_nodes"] == len(tr.nodes)


def test_raises_if_no_default_partition(slurm_system: SlurmSystem):
    slurm_system.default_partition = ""
    with pytest.raises(ValueError) as exc_info:
        SlurmCommandGenStrategy(slurm_system, {})
    assert (
        "Default partition not set in the Slurm system object. "
        "The 'default_partition' attribute should be properly defined in the Slurm "
        "system configuration. Please ensure that 'default_partition' is set correctly "
        "in the corresponding system configuration (e.g., system.toml)."
    ) in str(exc_info.value)


@pytest.mark.parametrize(
    "prologue,epilogue,expected_script_lines",
    [
        # No prologue, no epilogue
        (None, None, ["srun"]),
        # One prologue, no epilogue
        (
            [Mock(test=Mock(name="test1", test_template=Mock()))],
            None,
            [
                "SUCCESS_0=$(grep -q 'Avg bus bandwidth' stdout.txt && echo 1 || echo 0)",
                "PROLOGUE_SUCCESS=$( [ $SUCCESS_0 -eq 1 ] && echo 1 || echo 0 )",
                "if [ $PROLOGUE_SUCCESS -eq 1 ]; then",
                "    srun",
                "fi",
            ],
        ),
        # No prologue, one epilogue
        (
            None,
            [Mock(test=Mock(name="test2", test_template=Mock()))],
            [
                "srun",
                "epilogue",
            ],
        ),
        # One prologue, one epilogue
        (
            [Mock(test=Mock(name="test1", test_template=Mock()))],
            [Mock(test=Mock(name="test2", test_template=Mock()))],
            [
                "SUCCESS_0=$(grep -q 'Avg bus bandwidth' stdout.txt && echo 1 || echo 0)",
                "PROLOGUE_SUCCESS=$( [ $SUCCESS_0 -eq 1 ] && echo 1 || echo 0 )",
                "if [ $PROLOGUE_SUCCESS -eq 1 ]; then",
                "    srun",
                "    epilogue",
                "fi",
            ],
        ),
        # Multiple prologues, multiple epilogues
        (
            [Mock(test=Mock(name="test1", test_template=Mock())), Mock(test=Mock(name="test2", test_template=Mock()))],
            [Mock(test=Mock(name="test3", test_template=Mock())), Mock(test=Mock(name="test4", test_template=Mock()))],
            [
                "SUCCESS_0=$(grep -q 'Avg bus bandwidth' stdout.txt && echo 1 || echo 0)",
                "SUCCESS_1=$(grep -q 'Avg bus bandwidth' stdout.txt && echo 1 || echo 0)",
                "PROLOGUE_SUCCESS=$( [ $SUCCESS_0 -eq 1 ] && [ $SUCCESS_1 -eq 1 ] && echo 1 || echo 0 )",
                "if [ $PROLOGUE_SUCCESS -eq 1 ]; then",
                "    srun",
                "    epilogue",
                "    epilogue",
                "fi",
            ],
        ),
        # Multiple prologues, no epilogue
        (
            [Mock(test=Mock(name="test1", test_template=Mock())), Mock(test=Mock(name="test2", test_template=Mock()))],
            None,
            [
                "SUCCESS_0=$(grep -q 'Avg bus bandwidth' stdout.txt && echo 1 || echo 0)",
                "SUCCESS_1=$(grep -q 'Avg bus bandwidth' stdout.txt && echo 1 || echo 0)",
                "PROLOGUE_SUCCESS=$( [ $SUCCESS_0 -eq 1 ] && [ $SUCCESS_1 -eq 1 ] && echo 1 || echo 0 )",
                "if [ $PROLOGUE_SUCCESS -eq 1 ]; then",
                "    srun",
                "fi",
            ],
        ),
        # No prologue, multiple epilogues
        (
            None,
            [Mock(test=Mock(name="test3", test_template=Mock())), Mock(test=Mock(name="test4", test_template=Mock()))],
            [
                "srun",
                "epilogue",
                "epilogue",
            ],
        ),
        # Multiple prologues, single epilogue
        (
            [Mock(test=Mock(name="test1", test_template=Mock())), Mock(test=Mock(name="test2", test_template=Mock()))],
            [Mock(test=Mock(name="test3", test_template=Mock()))],
            [
                "SUCCESS_0=$(grep -q 'Avg bus bandwidth' stdout.txt && echo 1 || echo 0)",
                "SUCCESS_1=$(grep -q 'Avg bus bandwidth' stdout.txt && echo 1 || echo 0)",
                "PROLOGUE_SUCCESS=$( [ $SUCCESS_0 -eq 1 ] && [ $SUCCESS_1 -eq 1 ] && echo 1 || echo 0 )",
                "if [ $PROLOGUE_SUCCESS -eq 1 ]; then",
                "    srun",
                "    epilogue",
                "fi",
            ],
        ),
    ],
)
def test_prologue_epilogue_combinations(
    strategy_fixture: SlurmCommandGenStrategy,
    testrun_fixture: TestRun,
    prologue,
    epilogue,
    expected_script_lines,
<<<<<<< HEAD
=======
    tmp_path,
>>>>>>> c88fe2ef
):
    testrun_fixture.prologue = Mock(spec=TestScenario) if prologue else None
    testrun_fixture.epilogue = Mock(spec=TestScenario) if epilogue else None

    if prologue is not None:
        testrun_fixture.prologue = Mock(spec=TestScenario)
        testrun_fixture.prologue.test_runs = prologue
        for idx, run in enumerate(prologue):
            run.test.test_template.gen_srun_success_check.return_value = (
                "grep -q 'Avg bus bandwidth' stdout.txt && echo 1 || echo 0"
            )
            run.test.test_template.gen_srun_command.return_value = "srun"
            run.test.name = f"test{idx+1}"
    else:
        testrun_fixture.prologue = None

    if epilogue is not None:
        testrun_fixture.epilogue = Mock(spec=TestScenario)
        testrun_fixture.epilogue.test_runs = epilogue
        for idx, run in enumerate(epilogue):
            run.test.test_template.gen_srun_command.return_value = "epilogue"
            run.test.name = f"test{idx+1}"
    else:
        testrun_fixture.epilogue = None

    sbatch_command = strategy_fixture.gen_exec_command(testrun_fixture)
    script_file_path = sbatch_command.split()[-1]

    with open(script_file_path, "r") as script_file:
        script_content = script_file.read()

    for expected_line in expected_script_lines:
        assert expected_line in script_content, f"Expected '{expected_line}' in generated script but it was missing."<|MERGE_RESOLUTION|>--- conflicted
+++ resolved
@@ -53,13 +53,7 @@
     job_name_prefix = "test_job"
     env_vars = {"TEST_VAR": "VALUE"}
     cmd_args = {"test_arg": "test_value"}
-<<<<<<< HEAD
-    slurm_args = strategy_fixture._parse_slurm_args(
-        job_name_prefix, env_vars, cmd_args, testrun_fixture.num_nodes, testrun_fixture.nodes
-    )
-=======
     slurm_args = strategy_fixture._parse_slurm_args(job_name_prefix, env_vars, cmd_args, testrun_fixture)
->>>>>>> c88fe2ef
     srun_command = strategy_fixture._gen_srun_command(slurm_args, env_vars, cmd_args, "")
 
     sbatch_command = strategy_fixture._write_sbatch_script(
@@ -229,10 +223,7 @@
     prologue,
     epilogue,
     expected_script_lines,
-<<<<<<< HEAD
-=======
     tmp_path,
->>>>>>> c88fe2ef
 ):
     testrun_fixture.prologue = Mock(spec=TestScenario) if prologue else None
     testrun_fixture.epilogue = Mock(spec=TestScenario) if epilogue else None
