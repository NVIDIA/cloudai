--- conflicted
+++ resolved
@@ -54,11 +54,7 @@
     env_vars = {"TEST_VAR": "VALUE"}
     cmd_args = {"test_arg": "test_value"}
     slurm_args = strategy_fixture._parse_slurm_args(job_name_prefix, env_vars, cmd_args, testrun_fixture)
-<<<<<<< HEAD
-    srun_command = strategy_fixture._gen_srun_command(slurm_args, env_vars, cmd_args, "")
-=======
-    srun_command = strategy_fixture.generate_srun_command(slurm_args, env_vars, cmd_args, testrun_fixture)
->>>>>>> f2a82a59
+    srun_command = strategy_fixture._gen_srun_command(slurm_args, env_vars, cmd_args, testrun_fixture)
 
     sbatch_command = strategy_fixture._write_sbatch_script(slurm_args, env_vars, srun_command, testrun_fixture)
     filepath_from_command = sbatch_command.split()[-1]
