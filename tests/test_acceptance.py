# SPDX-FileCopyrightText: NVIDIA CORPORATION & AFFILIATES
# Copyright (c) 2024 NVIDIA CORPORATION & AFFILIATES. All rights reserved.
# SPDX-License-Identifier: Apache-2.0
#
# Licensed under the Apache License, Version 2.0 (the "License");
# you may not use this file except in compliance with the License.
# You may obtain a copy of the License at
#
#     http://www.apache.org/licenses/LICENSE-2.0
#
# Unless required by applicable law or agreed to in writing, software
# distributed under the License is distributed on an "AS IS" BASIS,
# WITHOUT WARRANTIES OR CONDITIONS OF ANY KIND, either express or implied.
# See the License for the specific language governing permissions and
# limitations under the License.

from concurrent.futures import Future
from pathlib import Path
from typing import Dict
from unittest.mock import MagicMock, Mock, patch

import pytest
from cloudai import InstallStatusResult, Parser, TestTemplate
from cloudai.__main__ import handle_dry_run_and_run, setup_logging
from cloudai._core.base_installer import BaseInstaller
from cloudai.systems import SlurmSystem

SLURM_TEST_SCENARIOS = [
    {"path": Path("conf/common/test_scenario/sleep.toml"), "expected_dirs_number": 4, "log_file": "sleep_debug.log"},
    {
        "path": Path("conf/common/test_scenario/ucc_test.toml"),
        "expected_dirs_number": 5,
        "log_file": "ucc_test_debug.log",
    },
]


@pytest.mark.parametrize("scenario", SLURM_TEST_SCENARIOS, ids=lambda x: str(x))
def test_slurm(tmp_path: Path, scenario: Dict):
    test_scenario_path = scenario["path"]
    expected_dirs_number = scenario.get("expected_dirs_number")
    log_file = scenario.get("log_file", ".")
    log_file_path = tmp_path / log_file

    parser = Parser(Path("conf/common/system/example_slurm_cluster.toml"), Path("conf/common/test_template"))
    system, tests, test_scenario = parser.parse(Path("conf/common/test"), test_scenario_path)
    system.output_path = tmp_path
    assert test_scenario is not None, "Test scenario is None"
    setup_logging(log_file_path, "DEBUG")
    handle_dry_run_and_run("dry-run", system, tests, test_scenario)

    # Find the directory that was created for the test results
    results_output_dirs = [d for d in tmp_path.iterdir() if d.is_dir()]

    # Assuming there's only one result directory created
    assert len(results_output_dirs) == 1, "No result directory found or multiple directories found."
    results_output = results_output_dirs[0]

    test_dirs = list(results_output.iterdir())

    if expected_dirs_number is not None:
        assert len(test_dirs) == expected_dirs_number, "Dirs number in output is not as expected"

    for td in test_dirs:
        assert td.is_dir(), "Invalid test directory"
        assert "Tests." in td.name, "Invalid test directory name"

    assert log_file_path.exists(), f"Log file {log_file_path} was not created"


@pytest.fixture
<<<<<<< HEAD
=======
def slurm_system() -> SlurmSystem:
    nodes = [SlurmNode(name=f"node-0{i}", partition="main", state=SlurmNodeState.UNKNOWN_STATE) for i in range(33, 65)]
    backup_nodes = [
        SlurmNode(name=f"node0{i}", partition="backup", state=SlurmNodeState.UNKNOWN_STATE) for i in range(1, 9)
    ]

    system = SlurmSystem(
        name="test_system",
        install_path=Path("/fake/path"),
        output_path=Path("/fake/output"),
        default_partition="main",
        partitions={"main": nodes, "backup": backup_nodes},
    )
    return system


@pytest.fixture
>>>>>>> b1cb5ce0
def test_template_success() -> TestTemplate:
    template = MagicMock(spec=TestTemplate)
    template.name = "test_template_success"
    template.install.return_value = InstallStatusResult(success=True)
    template.uninstall.return_value = InstallStatusResult(success=True)
    return template


@pytest.fixture
def test_template_failure() -> TestTemplate:
    template = MagicMock(spec=TestTemplate)
    template.name = "test_template_failure"
    template.install.return_value = InstallStatusResult(success=False, message="Installation failed")
    template.uninstall.return_value = InstallStatusResult(success=False, message="Uninstallation failed")
    return template


def create_real_future(result):
    future = Future()
    future.set_result(result)
    return future


def extract_unique_test_templates(test_templates):
    unique_test_templates = {}
    for test_template in test_templates:
        template_name = test_template.name
        if template_name not in unique_test_templates:
            unique_test_templates[template_name] = test_template
    return list(unique_test_templates.values())


@patch("cloudai._core.base_installer.ThreadPoolExecutor", autospec=True)
def test_install_success(mock_executor: Mock, slurm_system: SlurmSystem, test_template_success: Mock):
    installer = BaseInstaller(slurm_system)
    mock_future = create_real_future(test_template_success.install.return_value)
    mock_executor.return_value.__enter__.return_value.submit.return_value = mock_future

    result = installer.install([test_template_success])

    assert result.success
    assert result.message == "All test templates installed successfully."

    # Check if the template is installed
    assert installer.is_installed([test_template_success])


@patch("cloudai._core.base_installer.ThreadPoolExecutor", autospec=True)
def test_install_failure(mock_executor: Mock, slurm_system: SlurmSystem, test_template_failure: Mock):
    installer = BaseInstaller(slurm_system)
    mock_future = create_real_future(test_template_failure.install.return_value)
    mock_executor.return_value.__enter__.return_value.submit.return_value = mock_future

    result = installer.install([test_template_failure])

    assert not result.success
    assert result.message == "Some test templates failed to install."


@patch("cloudai._core.base_installer.ThreadPoolExecutor", autospec=True)
def test_uninstall_success(mock_executor: Mock, slurm_system: SlurmSystem, test_template_success: Mock):
    installer = BaseInstaller(slurm_system)
    mock_future = create_real_future(test_template_success.uninstall.return_value)
    mock_executor.return_value.__enter__.return_value.submit.return_value = mock_future

    result = installer.uninstall([test_template_success])

    assert result.success
    assert result.message == "All test templates uninstalled successfully."


@patch("cloudai._core.base_installer.ThreadPoolExecutor", autospec=True)
def test_uninstall_failure(mock_executor: Mock, slurm_system: SlurmSystem, test_template_failure: Mock):
    installer = BaseInstaller(slurm_system)
    mock_future = create_real_future(test_template_failure.uninstall.return_value)
    mock_executor.return_value.__enter__.return_value.submit.return_value = mock_future

    result = installer.uninstall([test_template_failure])

    assert not result.success
    assert result.message == "Some test templates failed to uninstall."

    # Check if the template is still installed
    assert installer.is_installed([test_template_failure])<|MERGE_RESOLUTION|>--- conflicted
+++ resolved
@@ -69,26 +69,6 @@
 
 
 @pytest.fixture
-<<<<<<< HEAD
-=======
-def slurm_system() -> SlurmSystem:
-    nodes = [SlurmNode(name=f"node-0{i}", partition="main", state=SlurmNodeState.UNKNOWN_STATE) for i in range(33, 65)]
-    backup_nodes = [
-        SlurmNode(name=f"node0{i}", partition="backup", state=SlurmNodeState.UNKNOWN_STATE) for i in range(1, 9)
-    ]
-
-    system = SlurmSystem(
-        name="test_system",
-        install_path=Path("/fake/path"),
-        output_path=Path("/fake/output"),
-        default_partition="main",
-        partitions={"main": nodes, "backup": backup_nodes},
-    )
-    return system
-
-
-@pytest.fixture
->>>>>>> b1cb5ce0
 def test_template_success() -> TestTemplate:
     template = MagicMock(spec=TestTemplate)
     template.name = "test_template_success"
