# SPDX-FileCopyrightText: NVIDIA CORPORATION & AFFILIATES
# Copyright (c) 2024 NVIDIA CORPORATION & AFFILIATES. All rights reserved.
# SPDX-License-Identifier: Apache-2.0
#
# Licensed under the Apache License, Version 2.0 (the "License");
# you may not use this file except in compliance with the License.
# You may obtain a copy of the License at
#
#     http://www.apache.org/licenses/LICENSE-2.0
#
# Unless required by applicable law or agreed to in writing, software
# distributed under the License is distributed on an "AS IS" BASIS,
# WITHOUT WARRANTIES OR CONDITIONS OF ANY KIND, either express or implied.
# See the License for the specific language governing permissions and
# limitations under the License.

<<<<<<< HEAD
=======
import argparse
from concurrent.futures import Future
>>>>>>> 0b60b0bc
from pathlib import Path
from typing import Dict

import pytest
<<<<<<< HEAD
from cloudai import Parser
from cloudai.__main__ import handle_dry_run_and_run, setup_logging
=======
from cloudai import BaseInstaller, InstallStatusResult, NcclTest, Test, TestTemplate, UCCTest
from cloudai.cli import handle_dry_run_and_run, identify_unique_test_templates, setup_logging
from cloudai.systems import SlurmSystem, StandaloneSystem
from cloudai.test_definitions.nccl import NCCLCmdArgs, NCCLTestDefinition
>>>>>>> 0b60b0bc

SLURM_TEST_SCENARIOS = [
    {"path": Path("conf/common/test_scenario/sleep.toml"), "expected_dirs_number": 4, "log_file": "sleep_debug.log"},
    {
        "path": Path("conf/common/test_scenario/ucc_test.toml"),
        "expected_dirs_number": 5,
        "log_file": "ucc_test_debug.log",
    },
]


@pytest.mark.parametrize("scenario", SLURM_TEST_SCENARIOS, ids=lambda x: str(x))
def test_slurm(tmp_path: Path, scenario: Dict):
    test_scenario_path = scenario["path"]
    expected_dirs_number = scenario.get("expected_dirs_number")
    log_file = scenario.get("log_file", ".")
    log_file_path = tmp_path / log_file

    setup_logging(log_file_path, "DEBUG")
    args = argparse.Namespace(
        mode="dry-run",
        system_config=Path("conf/common/system/example_slurm_cluster.toml"),
        test_templates_dir=Path("conf/common/test_template"),
        tests_dir=Path("conf/common/test"),
        test_scenario=test_scenario_path,
        output_dir=tmp_path,
    )
    handle_dry_run_and_run(args)

    # Find the directory that was created for the test results
    results_output_dirs = [d for d in tmp_path.iterdir() if d.is_dir()]

    # Assuming there's only one result directory created
    assert len(results_output_dirs) == 1, "No result directory found or multiple directories found."
    results_output = results_output_dirs[0]

    test_dirs = list(results_output.iterdir())

    if expected_dirs_number is not None:
        assert len(test_dirs) == expected_dirs_number, "Dirs number in output is not as expected"

    for td in test_dirs:
        assert td.is_dir(), "Invalid test directory"
        assert "Tests." in td.name, "Invalid test directory name"

    assert log_file_path.exists(), f"Log file {log_file_path} was not created"<|MERGE_RESOLUTION|>--- conflicted
+++ resolved
@@ -14,24 +14,13 @@
 # See the License for the specific language governing permissions and
 # limitations under the License.
 
-<<<<<<< HEAD
-=======
 import argparse
-from concurrent.futures import Future
->>>>>>> 0b60b0bc
 from pathlib import Path
 from typing import Dict
 
 import pytest
-<<<<<<< HEAD
-from cloudai import Parser
-from cloudai.__main__ import handle_dry_run_and_run, setup_logging
-=======
-from cloudai import BaseInstaller, InstallStatusResult, NcclTest, Test, TestTemplate, UCCTest
-from cloudai.cli import handle_dry_run_and_run, identify_unique_test_templates, setup_logging
-from cloudai.systems import SlurmSystem, StandaloneSystem
-from cloudai.test_definitions.nccl import NCCLCmdArgs, NCCLTestDefinition
->>>>>>> 0b60b0bc
+from cloudai.cli import setup_logging
+from cloudai.cli.handlers import handle_dry_run_and_run
 
 SLURM_TEST_SCENARIOS = [
     {"path": Path("conf/common/test_scenario/sleep.toml"), "expected_dirs_number": 4, "log_file": "sleep_debug.log"},
