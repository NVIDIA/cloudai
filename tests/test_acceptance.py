# SPDX-FileCopyrightText: NVIDIA CORPORATION & AFFILIATES
# Copyright (c) 2024 NVIDIA CORPORATION & AFFILIATES. All rights reserved.
# SPDX-License-Identifier: Apache-2.0
#
# Licensed under the Apache License, Version 2.0 (the "License");
# you may not use this file except in compliance with the License.
# You may obtain a copy of the License at
#
#     http://www.apache.org/licenses/LICENSE-2.0
#
# Unless required by applicable law or agreed to in writing, software
# distributed under the License is distributed on an "AS IS" BASIS,
# WITHOUT WARRANTIES OR CONDITIONS OF ANY KIND, either express or implied.
# See the License for the specific language governing permissions and
# limitations under the License.

import argparse
from functools import partial
from pathlib import Path
from typing import Dict, Optional
from unittest.mock import Mock, patch

import pytest

from cloudai import NcclTest, Test, TestRun, TestScenario, UCCTest
from cloudai.cli import handle_dry_run_and_run, setup_logging
from cloudai.schema.test_template.jax_toolbox.slurm_command_gen_strategy import JaxToolboxSlurmCommandGenStrategy
from cloudai.schema.test_template.jax_toolbox.template import JaxToolbox
from cloudai.schema.test_template.nccl_test.slurm_command_gen_strategy import NcclTestSlurmCommandGenStrategy
from cloudai.schema.test_template.nemo_launcher.slurm_command_gen_strategy import NeMoLauncherSlurmCommandGenStrategy
from cloudai.schema.test_template.nemo_launcher.template import NeMoLauncher
from cloudai.schema.test_template.nemo_run.slurm_command_gen_strategy import NeMoRunSlurmCommandGenStrategy
from cloudai.schema.test_template.nemo_run.template import NeMoRun
from cloudai.schema.test_template.sleep.slurm_command_gen_strategy import SleepSlurmCommandGenStrategy
from cloudai.schema.test_template.sleep.template import Sleep
from cloudai.schema.test_template.slurm_container.slurm_command_gen_strategy import SlurmContainerCommandGenStrategy
from cloudai.schema.test_template.slurm_container.template import SlurmContainer
from cloudai.schema.test_template.ucc_test.slurm_command_gen_strategy import UCCTestSlurmCommandGenStrategy
from cloudai.systems import SlurmSystem
from cloudai.test_definitions.gpt import GPTCmdArgs, GPTTestDefinition
from cloudai.test_definitions.grok import GrokCmdArgs, GrokTestDefinition
from cloudai.test_definitions.nccl import NCCLCmdArgs, NCCLTestDefinition
from cloudai.test_definitions.nemo_launcher import NeMoLauncherCmdArgs, NeMoLauncherTestDefinition
from cloudai.test_definitions.nemo_run import NeMoRunCmdArgs, NeMoRunTestDefinition
from cloudai.test_definitions.sleep import SleepCmdArgs, SleepTestDefinition
from cloudai.test_definitions.slurm_container import SlurmContainerCmdArgs, SlurmContainerTestDefinition
from cloudai.test_definitions.ucc import UCCCmdArgs, UCCTestDefinition

SLURM_TEST_SCENARIOS = [
    {"path": Path("conf/common/test_scenario/sleep.toml"), "expected_dirs_number": 4, "log_file": "sleep_debug.log"},
    {
        "path": Path("conf/common/test_scenario/ucc_test.toml"),
        "expected_dirs_number": 5,
        "log_file": "ucc_test_debug.log",
    },
]


@pytest.mark.parametrize("scenario", SLURM_TEST_SCENARIOS, ids=lambda x: str(x))
def test_slurm(tmp_path: Path, scenario: Dict):
    test_scenario_path = scenario["path"]
    expected_dirs_number = scenario.get("expected_dirs_number")
    log_file = scenario.get("log_file", ".")
    log_file_path = tmp_path / log_file

    setup_logging(log_file_path, "DEBUG")
    args = argparse.Namespace(
        mode="dry-run",
        system_config=Path("conf/common/system/example_slurm_cluster.toml"),
        test_templates_dir=Path("conf/common/test_template"),
        tests_dir=Path("conf/common/test"),
        hook_dir=Path("conf/common/hook"),
        test_scenario=test_scenario_path,
        output_dir=tmp_path,
    )
    with (
        patch("asyncio.sleep", return_value=None),
        patch("cloudai.systems.slurm.SlurmSystem.is_job_completed", return_value=True),
        patch("cloudai.systems.slurm.SlurmSystem.is_job_running", return_value=True),
    ):
        handle_dry_run_and_run(args)

    # Find the directory that was created for the test results
    results_output_dirs = [d for d in tmp_path.iterdir() if d.is_dir()]

    # Assuming there's only one result directory created
    assert len(results_output_dirs) == 1, "No result directory found or multiple directories found."
    results_output = results_output_dirs[0]

    test_dirs = list(results_output.iterdir())

    if expected_dirs_number is not None:
        assert len(test_dirs) == expected_dirs_number, "Dirs number in output is not as expected"

    for td in test_dirs:
        assert td.is_dir(), "Invalid test directory"
        assert "Tests." in td.name, "Invalid test directory name"

    assert log_file_path.exists(), f"Log file {log_file_path} was not created"


@pytest.fixture
def partial_tr(slurm_system: SlurmSystem) -> partial[TestRun]:
    return partial(TestRun, num_nodes=1, nodes=[], output_path=slurm_system.output_path)


@pytest.fixture(
    params=[
        "ucc",
        "nccl",
        "sleep",
        "gpt-pre-test",
        "gpt-no-hook",
        "grok-pre-test",
        "grok-no-hook",
        "nemo-launcher",
<<<<<<< HEAD
        "nemo-run",
=======
        "slurm_container",
>>>>>>> 192713fc
    ]
)
def test_req(request, slurm_system: SlurmSystem, partial_tr: partial[TestRun]) -> tuple[TestRun, str, Optional[str]]:
    if request.param == "ucc":
        tr = partial_tr(
            name="ucc",
            test=Test(
                test_definition=UCCTestDefinition(
                    name="ucc", description="ucc", test_template_name="ucc", cmd_args=UCCCmdArgs()
                ),
                test_template=UCCTest(slurm_system, name="ucc"),
            ),
        )
        tr.test.test_template.command_gen_strategy = UCCTestSlurmCommandGenStrategy(
            slurm_system, tr.test.test_definition.cmd_args_dict
        )
        tr.test.test_template.command_gen_strategy.job_name = Mock(return_value="job_name")

        return (tr, "ucc.sbatch", None)
    elif request.param == "nccl":
        tr = partial_tr(
            name="nccl",
            test=Test(
                test_definition=NCCLTestDefinition(
                    name="nccl", description="nccl", test_template_name="nccl", cmd_args=NCCLCmdArgs()
                ),
                test_template=NcclTest(slurm_system, name="nccl"),
            ),
        )
        tr.test.test_template.command_gen_strategy = NcclTestSlurmCommandGenStrategy(
            slurm_system, tr.test.test_definition.cmd_args_dict
        )
        tr.test.test_template.command_gen_strategy.job_name = Mock(return_value="job_name")

        return (tr, "nccl.sbatch", None)
    elif request.param == "sleep":
        tr = partial_tr(
            name="sleep",
            test=Test(
                test_definition=SleepTestDefinition(
                    name="sleep", description="sleep", test_template_name="sleep", cmd_args=SleepCmdArgs()
                ),
                test_template=Sleep(slurm_system, name="sleep"),
            ),
        )
        tr.test.test_template.command_gen_strategy = SleepSlurmCommandGenStrategy(
            slurm_system, tr.test.test_definition.cmd_args_dict
        )
        tr.test.test_template.command_gen_strategy.job_name = Mock(return_value="job_name")

        return (tr, "sleep.sbatch", None)
    elif request.param.startswith("gpt-"):
        tr = partial_tr(
            name="gpt",
            test=Test(
                test_definition=GPTTestDefinition(
                    name="gpt",
                    description="gpt",
                    test_template_name="gpt",
                    cmd_args=GPTCmdArgs(fdl_config="fdl/config", docker_image_url="https://docker/url"),
                    extra_env_vars={"COMBINE_THRESHOLD": "1"},
                ),
                test_template=JaxToolbox(slurm_system, name="gpt"),
            ),
        )
        tr.test.test_template.command_gen_strategy = JaxToolboxSlurmCommandGenStrategy(
            slurm_system, tr.test.test_definition.cmd_args_dict
        )
        tr.test.test_template.command_gen_strategy.job_name = Mock(return_value="job_name")
        if "pre-test" in request.param:
            pre_test_tr = partial_tr(
                name="nccl",
                test=Test(
                    test_definition=NCCLTestDefinition(
                        name="nccl", description="nccl", test_template_name="nccl", cmd_args=NCCLCmdArgs()
                    ),
                    test_template=NcclTest(slurm_system, name="nccl"),
                ),
            )
            pre_test_tr.test.test_template.command_gen_strategy = NcclTestSlurmCommandGenStrategy(
                slurm_system, pre_test_tr.test.test_definition.cmd_args_dict
            )
            pre_test_tr.test.test_template.command_gen_strategy.job_name = Mock(return_value="job_name")
            tr.pre_test = TestScenario(name=f"{pre_test_tr.name} NCCL pre-test", test_runs=[pre_test_tr])

        return (tr, f"{request.param}.sbatch", "gpt.run")
    elif request.param.startswith("grok-"):
        tr = partial_tr(
            name="grok",
            test=Test(
                test_definition=GrokTestDefinition(
                    name="grok",
                    description="grok",
                    test_template_name="grok",
                    cmd_args=GrokCmdArgs(fdl_config="fdl/config", docker_image_url="https://docker/url"),
                    extra_env_vars={"COMBINE_THRESHOLD": "1"},
                ),
                test_template=JaxToolbox(slurm_system, name="grok"),
            ),
        )
        tr.test.test_template.command_gen_strategy = JaxToolboxSlurmCommandGenStrategy(
            slurm_system, tr.test.test_definition.cmd_args_dict
        )
        tr.test.test_template.command_gen_strategy.job_name = Mock(return_value="job_name")
        if "pre-test" in request.param:
            pre_test_tr = partial_tr(
                name="nccl",
                test=Test(
                    test_definition=NCCLTestDefinition(
                        name="nccl", description="nccl", test_template_name="nccl", cmd_args=NCCLCmdArgs()
                    ),
                    test_template=NcclTest(slurm_system, name="nccl"),
                ),
            )
            pre_test_tr.test.test_template.command_gen_strategy = NcclTestSlurmCommandGenStrategy(
                slurm_system, pre_test_tr.test.test_definition.cmd_args_dict
            )
            pre_test_tr.test.test_template.command_gen_strategy.job_name = Mock(return_value="job_name")
            tr.pre_test = TestScenario(name=f"{pre_test_tr.name} NCCL pre-test", test_runs=[pre_test_tr])

        return (tr, f"{request.param}.sbatch", "grok.run")
    elif request.param == "nemo-launcher":
        tr = partial_tr(
            name="nemo-launcher",
            test=Test(
                test_definition=NeMoLauncherTestDefinition(
                    name="nemo-launcher",
                    description="nemo-launcher",
                    test_template_name="nemo-launcher",
                    cmd_args=NeMoLauncherCmdArgs(),
                ),
                test_template=NeMoLauncher(slurm_system, name="nemo-launcher"),
            ),
        )
        tr.test.test_template.command_gen_strategy = NeMoLauncherSlurmCommandGenStrategy(
            slurm_system, tr.test.test_definition.cmd_args_dict
        )
        tr.test.test_template.command_gen_strategy.job_name = Mock(return_value="job_name")

        return (tr, "nemo-launcher.sbatch", None)
<<<<<<< HEAD
    elif request.param == "nemo-run":
        tr = partial_tr(
            name="nemo-run",
            test=Test(
                test_definition=NeMoRunTestDefinition(
                    name="nemo-run",
                    description="nemo-run",
                    test_template_name="nemo-run",
                    cmd_args=NeMoRunCmdArgs(task="pretrain", recipe_name="llama_3b"),
                ),
                test_template=NeMoRun(slurm_system, name="nemo-run"),
            ),
        )
        tr.test.test_template.command_gen_strategy = NeMoRunSlurmCommandGenStrategy(
=======
    elif request.param == "slurm_container":
        tr = partial_tr(
            name="slurm_container",
            test=Test(
                test_definition=SlurmContainerTestDefinition(
                    name="slurm_container",
                    description="slurm_container",
                    test_template_name="slurm_container",
                    cmd_args=SlurmContainerCmdArgs(
                        docker_image_url="https://docker/url",
                        repository_url="https://repo/url",
                        repository_commit_hash="commit_hash",
                        mcore_vfm_repo="https://mcore_vfm/repo",
                        mcore_vfm_commit_hash="mcore_vfm_commit_hash",
                    ),
                    extra_cmd_args={"bash": '-c "pwd ; ls"'},
                ),
                test_template=SlurmContainer(slurm_system, name="slurm_container"),
            ),
        )
        tr.test.test_template.command_gen_strategy = SlurmContainerCommandGenStrategy(
>>>>>>> 192713fc
            slurm_system, tr.test.test_definition.cmd_args_dict
        )
        tr.test.test_template.command_gen_strategy.job_name = Mock(return_value="job_name")

<<<<<<< HEAD
        return (tr, "nemo-run.sbatch", None)
=======
        return (tr, "slurm_container.sbatch", None)
>>>>>>> 192713fc

    raise ValueError(f"Unknown test: {request.param}")


def test_sbatch_generation(slurm_system: SlurmSystem, test_req: tuple[TestRun, str]):
    slurm_system.output_path.mkdir(parents=True, exist_ok=True)

    tr = test_req[0]

    ref = (Path(__file__).parent / "ref_data" / test_req[1]).read_text().strip()
    ref = ref.replace("__OUTPUT_DIR__", str(slurm_system.output_path.parent)).replace("__JOB_NAME__", "job_name")

    sbatch_script = tr.test.test_template.gen_exec_command(tr).split()[-1]
    if "nemo-launcher" in test_req[1]:
        sbatch_script = slurm_system.output_path / "generated_command.sh"
    curr = Path(sbatch_script).read_text().strip()

    assert curr == ref

    run_script = test_req[-1]
    if run_script:
        curr_run_script = Path(slurm_system.output_path / "run.sh").read_text()
        ref_run_script = (Path(__file__).parent / "ref_data" / run_script).read_text()
        assert curr_run_script == ref_run_script<|MERGE_RESOLUTION|>--- conflicted
+++ resolved
@@ -114,14 +114,11 @@
         "grok-pre-test",
         "grok-no-hook",
         "nemo-launcher",
-<<<<<<< HEAD
         "nemo-run",
-=======
         "slurm_container",
->>>>>>> 192713fc
     ]
 )
-def test_req(request, slurm_system: SlurmSystem, partial_tr: partial[TestRun]) -> tuple[TestRun, str, Optional[str]]:
+def test_req(request, slurm_system: SlurmSystem, partial_tr: partial[TestRun]) -> tuple[TestRun, str, Optional[str]]:  # noqa
     if request.param == "ucc":
         tr = partial_tr(
             name="ucc",
@@ -259,7 +256,6 @@
         tr.test.test_template.command_gen_strategy.job_name = Mock(return_value="job_name")
 
         return (tr, "nemo-launcher.sbatch", None)
-<<<<<<< HEAD
     elif request.param == "nemo-run":
         tr = partial_tr(
             name="nemo-run",
@@ -274,7 +270,11 @@
             ),
         )
         tr.test.test_template.command_gen_strategy = NeMoRunSlurmCommandGenStrategy(
-=======
+            slurm_system, tr.test.test_definition.cmd_args_dict
+        )
+        tr.test.test_template.command_gen_strategy.job_name = Mock(return_value="job_name")
+
+        return (tr, "nemo-run.sbatch", None)
     elif request.param == "slurm_container":
         tr = partial_tr(
             name="slurm_container",
@@ -296,16 +296,11 @@
             ),
         )
         tr.test.test_template.command_gen_strategy = SlurmContainerCommandGenStrategy(
->>>>>>> 192713fc
-            slurm_system, tr.test.test_definition.cmd_args_dict
-        )
-        tr.test.test_template.command_gen_strategy.job_name = Mock(return_value="job_name")
-
-<<<<<<< HEAD
-        return (tr, "nemo-run.sbatch", None)
-=======
+            slurm_system, tr.test.test_definition.cmd_args_dict
+        )
+        tr.test.test_template.command_gen_strategy.job_name = Mock(return_value="job_name")
+
         return (tr, "slurm_container.sbatch", None)
->>>>>>> 192713fc
 
     raise ValueError(f"Unknown test: {request.param}")
 
