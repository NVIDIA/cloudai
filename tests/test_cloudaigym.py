# SPDX-FileCopyrightText: NVIDIA CORPORATION & AFFILIATES
# Copyright (c) 2025 NVIDIA CORPORATION & AFFILIATES. All rights reserved.
# SPDX-License-Identifier: Apache-2.0
#
# Licensed under the Apache License, Version 2.0 (the "License");
# you may not use this file except in compliance with the License.
# You may obtain a copy of the License at
#
#     http://www.apache.org/licenses/LICENSE-2.0
#
# Unless required by applicable law or agreed to in writing, software
# distributed under the License is distributed on an "AS IS" BASIS,
# WITHOUT WARRANTIES OR CONDITIONS OF ANY KIND, either express or implied.
# See the License for the specific language governing permissions and
# limitations under the License.

from unittest.mock import MagicMock, PropertyMock, patch

import pytest

from cloudai.configurator import CloudAIGymEnv, GridSearchAgent
from cloudai.core import Runner, Test, TestRun, TestScenario, TestTemplateStrategy
from cloudai.systems.slurm import SlurmSystem
from cloudai.workloads.nemo_run import (
    Data,
    NeMoRunCmdArgs,
    NeMoRunTestDefinition,
    Trainer,
    TrainerStrategy,
)
from cloudai.workloads.nemo_run.report_generation_strategy import NeMoRunReportGenerationStrategy


@pytest.fixture
def nemorun() -> NeMoRunTestDefinition:
    return NeMoRunTestDefinition(
        name="NemoModel",
        description="Nemo Model",
        test_template_name="nemo_template",
        cmd_args=NeMoRunCmdArgs(docker_image_url="https://docker/url", task="some_task", recipe_name="some_recipe"),
    )


@pytest.fixture
def setup_env(slurm_system: SlurmSystem, nemorun: NeMoRunTestDefinition) -> tuple[TestRun, Runner]:
    tdef = nemorun.model_copy(deep=True)
    tdef.cmd_args.trainer = Trainer(
        max_steps=[1000, 2000],
        val_check_interval=[100, 200],
        strategy=TrainerStrategy(
            tensor_model_parallel_size=[1, 2],
            pipeline_model_parallel_size=[1, 2],
            context_parallel_size=[2, 4],
        ),
    )
    tdef.cmd_args.data = Data(micro_batch_size=[1, 2])
    tdef.agent_metrics = ["default"]

    mock_command_gen = MagicMock()
    mock_command_gen.gen_srun_command.return_value = "srun mock command"
    mock_command_gen.generate_test_command.return_value = ["python", "run.py", "--arg", "value"]

    test_template_mock = MagicMock()
    test_template_mock.command_gen_strategy = mock_command_gen

    test_run = TestRun(
        name="mock_test_run",
        test=Test(tdef, test_template=test_template_mock),
        num_nodes=1,
        nodes=[],
        reports={NeMoRunReportGenerationStrategy},
    )

    test_scenario = TestScenario(name="mock_test_scenario", test_runs=[test_run])
    test_run.output_path = (
        slurm_system.output_path / test_scenario.name / test_run.name / f"{test_run.current_iteration}"
    )

    runner = Runner(mode="dry-run", system=slurm_system, test_scenario=test_scenario)

    return test_run, runner


def test_observation_space(setup_env):
    test_run, runner = setup_env
    env = CloudAIGymEnv(test_run=test_run, runner=runner)
    observation_space = env.define_observation_space()

    expected_observation_space = [0.0]

    assert observation_space == expected_observation_space


@pytest.mark.parametrize(
<<<<<<< HEAD
    "reward_function,test_cases",
    [
        (
            "inverse",
            [
                ([2.0], 0.5),
                ([0.0], 0.0),
                ([], 0.0),
            ],
        ),
        (
            "negative",
            [
                ([2.0], -2.0),
                ([-1.5], 1.5),
                ([0.0], 0.0),
                ([], 0.0),
            ],
        ),
        (
            "identity",
            [
                ([2.0], 2.0),
                ([-1.5], -1.5),
                ([0.0], 0.0),
                ([], 0.0),
            ],
        ),
    ],
)
def test_compute_reward(reward_function, test_cases):
    test_run = MagicMock()
    test_run.test.test_definition.agent_reward_function = reward_function
    env = CloudAIGymEnv(test_run=test_run, runner=MagicMock())

    for input_value, expected_reward in test_cases:
        reward = env.compute_reward(input_value)
        assert reward == expected_reward


def test_compute_reward_invalid():
    test_run = MagicMock()
    test_run.test.test_definition.agent_reward_function = "nonexistent"

    with pytest.raises(KeyError) as exc_info:
        CloudAIGymEnv(test_run=test_run, runner=MagicMock())

    assert "Reward function 'nonexistent' not found" in str(exc_info.value)
    assert "Available functions: ['inverse', 'negative', 'identity']" in str(exc_info.value)
=======
    "observation,expected_reward",
    [
        ([0.34827126874999986], pytest.approx(2.871, 0.001)),
        ([0.0], 0.0),
        ([], 0.0),
        ([2.0, 2.0], 0.5),
    ],
)
def test_compute_reward(observation: list[float], expected_reward: float):
    env = CloudAIGymEnv(test_run=MagicMock(), runner=MagicMock())
    reward = env.compute_reward(observation)
    assert reward == expected_reward
>>>>>>> 0c35fd3a


def test_tr_output_path(setup_env: tuple[TestRun, Runner]):
    test_run, runner = setup_env
    test_run.test.test_definition.cmd_args.data.global_batch_size = 8  # avoid constraint check failure
    env = CloudAIGymEnv(test_run=test_run, runner=runner)
    agent = GridSearchAgent(env)

    _, action = agent.select_action()
    env.test_run.step = 42
    env.step(action)

    assert env.test_run.output_path.name == "42"


def test_action_space(nemorun: NeMoRunTestDefinition, setup_env: tuple[TestRun, Runner]):
    tr, _ = setup_env
    nemorun.cmd_args.trainer = Trainer(
        max_steps=[1000, 2000], strategy=TrainerStrategy(tensor_model_parallel_size=[1, 2])
    )
    nemorun.cmd_args.data.micro_batch_size = [1, 2]
    nemorun.extra_env_vars["DSE_VAR"] = ["1", "2"]

    tr.test.test_definition = nemorun
    tr.num_nodes = [1, 2]

    action_space = tr.param_space

    assert len(action_space) == 5
    assert action_space["data.micro_batch_size"] == nemorun.cmd_args.data.micro_batch_size
    assert action_space["trainer.max_steps"] == nemorun.cmd_args.trainer.max_steps
    assert (
        action_space["trainer.strategy.tensor_model_parallel_size"]
        == nemorun.cmd_args.trainer.strategy.tensor_model_parallel_size
    )
    assert action_space["extra_env_vars.DSE_VAR"] == nemorun.extra_env_vars["DSE_VAR"]
    assert action_space["NUM_NODES"] == tr.num_nodes


@pytest.mark.parametrize("num_nodes", (1, [1, 2], [3]))
def test_all_combinations(nemorun: NeMoRunTestDefinition, setup_env: tuple[TestRun, Runner], num_nodes: int):
    tr, _ = setup_env
    nemorun.cmd_args.trainer = Trainer(max_steps=[1000], strategy=TrainerStrategy(tensor_model_parallel_size=[1, 2]))
    nemorun.extra_env_vars["DSE_VAR"] = ["1", "2", "3"]
    tr.test.test_definition = nemorun
    tr.num_nodes = num_nodes

    expected_num_combinations = 6
    if isinstance(num_nodes, list):
        expected_num_combinations *= len(num_nodes)

    real_combinations = tr.all_combinations
    assert len(real_combinations) == expected_num_combinations
    _combinations = [
        {"trainer.max_steps": 1000, "trainer.strategy.tensor_model_parallel_size": 1, "extra_env_vars.DSE_VAR": "1"},
        {"trainer.max_steps": 1000, "trainer.strategy.tensor_model_parallel_size": 1, "extra_env_vars.DSE_VAR": "1"},
        {"trainer.max_steps": 1000, "trainer.strategy.tensor_model_parallel_size": 1, "extra_env_vars.DSE_VAR": "2"},
        {"trainer.max_steps": 1000, "trainer.strategy.tensor_model_parallel_size": 1, "extra_env_vars.DSE_VAR": "2"},
        {"trainer.max_steps": 1000, "trainer.strategy.tensor_model_parallel_size": 1, "extra_env_vars.DSE_VAR": "3"},
        {"trainer.max_steps": 1000, "trainer.strategy.tensor_model_parallel_size": 1, "extra_env_vars.DSE_VAR": "3"},
        {"trainer.max_steps": 1000, "trainer.strategy.tensor_model_parallel_size": 2, "extra_env_vars.DSE_VAR": "1"},
        {"trainer.max_steps": 1000, "trainer.strategy.tensor_model_parallel_size": 2, "extra_env_vars.DSE_VAR": "1"},
        {"trainer.max_steps": 1000, "trainer.strategy.tensor_model_parallel_size": 2, "extra_env_vars.DSE_VAR": "2"},
        {"trainer.max_steps": 1000, "trainer.strategy.tensor_model_parallel_size": 2, "extra_env_vars.DSE_VAR": "2"},
        {"trainer.max_steps": 1000, "trainer.strategy.tensor_model_parallel_size": 2, "extra_env_vars.DSE_VAR": "3"},
        {"trainer.max_steps": 1000, "trainer.strategy.tensor_model_parallel_size": 2, "extra_env_vars.DSE_VAR": "3"},
    ]
    expected_combinations = []
    for param_set in _combinations:
        if isinstance(num_nodes, list):
            for nnodes in num_nodes:
                expected_combinations.append(param_set | {"NUM_NODES": nnodes})
        else:
            expected_combinations.append(param_set)

    for expected in expected_combinations:
        assert expected in real_combinations, f"Expected {expected} in all_combinations"


def test_all_combinations_non_dse(nemorun: NeMoRunTestDefinition, setup_env: tuple[TestRun, Runner]):
    tr, _ = setup_env
    tr.test.test_definition = nemorun
    assert len(tr.all_combinations) == 0


def test_all_combinations_non_dse_but_with_space(nemorun: NeMoRunTestDefinition, setup_env: tuple[TestRun, Runner]):
    tr, _ = setup_env
    tr.test.test_definition = nemorun
    with patch.object(type(tr.test.test_definition), "is_dse_job", new_callable=PropertyMock(return_value=True)):
        assert len(tr.all_combinations) == 0


def test_all_combinations_dse_on_num_nodes(nemorun: NeMoRunTestDefinition, setup_env: tuple[TestRun, Runner]):
    tr, _ = setup_env
    tr.test.test_definition = NeMoRunTestDefinition(
        name="NemoModel",
        description="Nemo Model",
        test_template_name="nemo_template",
        cmd_args=NeMoRunCmdArgs(docker_image_url="https://docker/url", task="some_task", recipe_name="some_recipe"),
    )
    tr.num_nodes = [1, 2]
    assert len(tr.all_combinations) == 2


@pytest.mark.parametrize("num_nodes", (1, [1, 2], [3]))
def test_params_set(setup_env: tuple[TestRun, Runner], num_nodes: int):
    tr, _ = setup_env
    tr.num_nodes = num_nodes
    assert len(tr.all_combinations) > 1
    for action in tr.all_combinations:
        new_tr = tr.apply_params_set(action)
        cmd_args = TestTemplateStrategy._flatten_dict(new_tr.test.test_definition.cmd_args.model_dump())
        for key, value in action.items():
            if key.startswith("extra_env_vars."):
                assert new_tr.test.test_definition.extra_env_vars[key[len("extra_env_vars.") :]] == value
            elif key == "NUM_NODES":
                assert new_tr.num_nodes == value
            else:
                assert cmd_args[key] == value


def test_params_set_validated(setup_env: tuple[TestRun, Runner], nemorun: NeMoRunTestDefinition):
    tr, _ = setup_env
    nemorun.cmd_args.trainer = Trainer(max_steps=[1000])
    tr.test.test_definition = nemorun
    action_space = tr.param_space
    action_space["trainer.max_steps"] = "invalid"

    with pytest.raises(UserWarning) as excinfo:
        tr.apply_params_set(action_space)

    assert excinfo.type is UserWarning
    assert "Pydantic serializer warnings:" in str(excinfo.value)
    assert "but got `str`" in str(excinfo.value)<|MERGE_RESOLUTION|>--- conflicted
+++ resolved
@@ -92,15 +92,15 @@
 
 
 @pytest.mark.parametrize(
-<<<<<<< HEAD
     "reward_function,test_cases",
     [
         (
             "inverse",
             [
-                ([2.0], 0.5),
+                ([0.34827126874999986], pytest.approx(2.871, 0.001)),
                 ([0.0], 0.0),
                 ([], 0.0),
+                ([2.0, 2.0], 0.5),
             ],
         ),
         (
@@ -142,20 +142,6 @@
 
     assert "Reward function 'nonexistent' not found" in str(exc_info.value)
     assert "Available functions: ['inverse', 'negative', 'identity']" in str(exc_info.value)
-=======
-    "observation,expected_reward",
-    [
-        ([0.34827126874999986], pytest.approx(2.871, 0.001)),
-        ([0.0], 0.0),
-        ([], 0.0),
-        ([2.0, 2.0], 0.5),
-    ],
-)
-def test_compute_reward(observation: list[float], expected_reward: float):
-    env = CloudAIGymEnv(test_run=MagicMock(), runner=MagicMock())
-    reward = env.compute_reward(observation)
-    assert reward == expected_reward
->>>>>>> 0c35fd3a
 
 
 def test_tr_output_path(setup_env: tuple[TestRun, Runner]):
