# SPDX-FileCopyrightText: NVIDIA CORPORATION & AFFILIATES
# Copyright (c) 2025 NVIDIA CORPORATION & AFFILIATES. All rights reserved.
# SPDX-License-Identifier: Apache-2.0
#
# Licensed under the Apache License, Version 2.0 (the "License");
# you may not use this file except in compliance with the License.
# You may obtain a copy of the License at
#
#     http://www.apache.org/licenses/LICENSE-2.0
#
# Unless required by applicable law or agreed to in writing, software
# distributed under the License is distributed on an "AS IS" BASIS,
# WITHOUT WARRANTIES OR CONDITIONS OF ANY KIND, either express or implied.
# See the License for the specific language governing permissions and
# limitations under the License.

from unittest.mock import MagicMock, Mock

import pytest

from cloudai._core.configurator.cloudai_gym import CloudAIGymEnv
from cloudai._core.configurator.grid_search import GridSearchAgent
from cloudai._core.runner import Runner
from cloudai._core.test import Test
from cloudai._core.test_scenario import TestRun, TestScenario
from cloudai._core.test_template_strategy import TestTemplateStrategy
from cloudai.systems import SlurmSystem
from cloudai.workloads.nemo_run import (
    Data,
    NeMoRunCmdArgs,
    NeMoRunTestDefinition,
    Trainer,
    TrainerStrategy,
)
from cloudai.workloads.nemo_run.report_generation_strategy import NeMoRunReportGenerationStrategy


@pytest.fixture
def nemorun() -> NeMoRunTestDefinition:
    return NeMoRunTestDefinition(
<<<<<<< HEAD
        name="",
        description="",
        test_template_name="",
        cmd_args=NeMoRunCmdArgs(
            docker_image_url="https://docker/url",
            task="some_task",
            recipe_name="some_recipe",
            data=Data(micro_batch_size=[1, 2]),
        ),
        extra_env_vars={"ENV_VAR": ["10", "20"]},
    )


def wrap_into_tr(tdef: NeMoRunTestDefinition) -> TestRun:
    return TestRun(name="", test=Test(test_definition=tdef, test_template=MagicMock()), num_nodes=[1, 2], nodes=[])


@pytest.fixture
def setup_env(slurm_system: SlurmSystem) -> tuple[TestRun, Runner]:
    cmd_args = NeMoRunCmdArgs(
        docker_image_url="https://docker/url",
        task="some_task",
        recipe_name="some_recipe",
        trainer=Trainer(
            max_steps=[1000, 2000],
            val_check_interval=[100, 200],
            num_nodes=[1, 2],
            strategy=TrainerStrategy(
                tensor_model_parallel_size=[1, 2], pipeline_model_parallel_size=[1, 2], context_parallel_size=[2, 4]
            ),
=======
        name="NemoModel",
        description="Nemo Model",
        test_template_name="nemo_template",
        cmd_args=NeMoRunCmdArgs(docker_image_url="https://docker/url", task="some_task", recipe_name="some_recipe"),
    )


@pytest.fixture
def setup_env(slurm_system: SlurmSystem, nemorun: NeMoRunTestDefinition) -> tuple[TestRun, Runner]:
    tdef = nemorun.model_copy(deep=True)
    tdef.cmd_args.trainer = Trainer(
        max_steps=[1000, 2000],
        val_check_interval=[100, 200],
        num_nodes=[1, 2],
        strategy=TrainerStrategy(
            tensor_model_parallel_size=[1, 2],
            pipeline_model_parallel_size=[1, 2],
            context_parallel_size=[2, 4],
>>>>>>> cff6e71d
        ),
    )
    tdef.cmd_args.data = Data(micro_batch_size=[1, 2])

    mock_command_gen = MagicMock()
    mock_command_gen.gen_srun_command.return_value = "srun mock command"
    mock_command_gen.generate_test_command.return_value = ["python", "run.py", "--arg", "value"]

    test_template_mock = MagicMock()
    test_template_mock.command_gen_strategy = mock_command_gen

    test_run = TestRun(
        name="mock_test_run",
        test=Test(tdef, test_template=test_template_mock),
        num_nodes=1,
        nodes=[],
        reports={NeMoRunReportGenerationStrategy},
    )

    test_scenario = TestScenario(name="mock_test_scenario", test_runs=[test_run])
    test_run.output_path = (
        slurm_system.output_path / test_scenario.name / test_run.name / f"{test_run.current_iteration}"
    )

    runner = Runner(mode="dry-run", system=slurm_system, test_scenario=test_scenario)

    return test_run, runner


def test_observation_space(setup_env):
    test_run, runner = setup_env
    env = CloudAIGymEnv(test_run=test_run, runner=runner)
    observation_space = env.define_observation_space()

    expected_observation_space = [0.0]

    assert observation_space == expected_observation_space


def test_compute_reward():
    env = CloudAIGymEnv(test_run=MagicMock(), runner=MagicMock())

    observation = [0.34827126874999986]
    reward = env.compute_reward(observation)
    assert reward == pytest.approx(2.871, 0.001)

    observation = [0.0]
    reward = env.compute_reward(observation)
    assert reward == 0.0

    observation = []
    reward = env.compute_reward(observation)
    assert reward == 0.0


<<<<<<< HEAD
def test_populate_action_space():
    env = CloudAIGymEnv(test_run=MagicMock(), runner=MagicMock())
    action_space = {}
    cmd_args = NeMoRunCmdArgs(
        docker_image_url="https://docker/url",
        task="some_task",
        recipe_name="some_recipe",
        trainer=Trainer(
            num_nodes=[1, 2],
            strategy=TrainerStrategy(
                tensor_model_parallel_size=[1, 2],
                unknown_nested=[1, 2],  # type: ignore
            ),
        ),
        data=Data(
            micro_batch_size=[1, 2],
        ),
    )
    extra_env_args = {"extra_param_1": [10, 20]}
    combined_dict = {**cmd_args.model_dump(), **extra_env_args}
    env.populate_action_space("", combined_dict, action_space)

    assert action_space["trainer.num_nodes"] == [1, 2]
    assert action_space["trainer.strategy.tensor_model_parallel_size"] == [1, 2]
    assert action_space["trainer.strategy.unknown_nested"] == [1, 2]
    assert action_space["data.micro_batch_size"] == [1, 2]
    assert action_space["extra_param_1"] == [10, 20]


def test_populate_action_space_cmd_args_list():
    env = CloudAIGymEnv(test_run=MagicMock(), runner=MagicMock())
    action_space = {}
    cmd_args = NeMoRunCmdArgs(
        docker_image_url="https://docker/url",
        task="some_task",
        recipe_name="some_recipe",
        trainer=Trainer(
            num_nodes=[1, 2],
            strategy=TrainerStrategy(
                tensor_model_parallel_size=[1, 2],
            ),
        ),
        data=Data(
            micro_batch_size=[1, 2],
        ),
    )
    extra_env_args = {
        "extra_param_1": [10],
    }
    combined_dict = {**cmd_args.model_dump(), **extra_env_args}
    env.populate_action_space("", combined_dict, action_space)

    assert action_space["trainer.num_nodes"] == [1, 2]
    assert action_space["trainer.strategy.tensor_model_parallel_size"] == [1, 2]
    assert action_space["data.micro_batch_size"] == [1, 2]
    assert action_space["extra_param_1"] == [10]


def test_populate_action_space_extra_env_args_list():
    env = CloudAIGymEnv(test_run=MagicMock(), runner=MagicMock())
    action_space = {}
    cmd_args = NeMoRunCmdArgs(
        docker_image_url="https://docker/url",
        task="some_task",
        recipe_name="some_recipe",
        trainer=Trainer(
            num_nodes=1,
            strategy=TrainerStrategy(
                tensor_model_parallel_size=1,
            ),
        ),
        data=Data(
            micro_batch_size=1,
        ),
    )
    extra_env_args = {
        "extra_param_1": [10, 20],
    }
    combined_dict = {**cmd_args.model_dump(), **extra_env_args}
    env.populate_action_space("", combined_dict, action_space)

    assert action_space["extra_param_1"] == [10, 20]


def test_populate_action_space_mixed(nemorun: NeMoRunTestDefinition) -> None:
    nemorun.extra_env_vars = {"ENV_VAR": ["10", "20"]}
    nemorun.cmd_args.data.micro_batch_size = [1, 2]
    tr = wrap_into_tr(nemorun)
    tr.num_nodes = [1, 2]
    env = CloudAIGymEnv(test_run=tr, runner=Mock())
    action_space = env.define_action_space()

    assert action_space["data.micro_batch_size"] == [1, 2]
    assert action_space["extra_env_vars.ENV_VAR"] == ["10", "20"]
    assert action_space["NUM_NODES"] == [1, 2]


def test_update_test_run_obj():
    env = CloudAIGymEnv(test_run=MagicMock(), runner=MagicMock())

    cmd_args = NeMoRunCmdArgs(
        docker_image_url="https://docker/url",
        task="some_task",
        recipe_name="some_recipe",
        trainer=Trainer(
            num_nodes=[1, 2],
            strategy=TrainerStrategy(
                tensor_model_parallel_size=[1, 2],
                pipeline_model_parallel_size=[1, 2],
                context_parallel_size=[2, 4],
            ),
        ),
        data=Data(
            micro_batch_size=[1, 2],
        ),
    )
    obj = cmd_args.model_dump()
    env.update_test_run_obj(obj, "trainer.strategy.tensor_model_parallel_size", 2)
    assert obj["trainer"]["strategy"]["tensor_model_parallel_size"] == 2

    env.update_test_run_obj(cmd_args, "trainer.strategy.tensor_model_parallel_size", 2)
    assert cmd_args.trainer.strategy.tensor_model_parallel_size == 2

    obj = cmd_args.model_dump()
    env.update_test_run_obj(obj, "trainer.num_nodes", [3, 4])
    assert obj["trainer"]["num_nodes"] == [3, 4]

    env.update_test_run_obj(cmd_args, "trainer.num_nodes", [3, 4])
    assert cmd_args.trainer.num_nodes == [3, 4]


def test_update_test_run_obj_mixed(nemorun: NeMoRunTestDefinition) -> None:
    nemorun.extra_env_vars = {"ENV_VAR": ["10", "20"]}
    nemorun.cmd_args.data.micro_batch_size = [1, 2]
    tr = wrap_into_tr(nemorun)
    tr.num_nodes = [1, 2]

    env = CloudAIGymEnv(test_run=tr, runner=Mock())
    env.update_test_run({"data.micro_batch_size": 1, "extra_env_vars.ENV_VAR": "20", "NUM_NODES": 2})
    assert env.test_run.test.test_definition.cmd_args.data.micro_batch_size == 1
    assert env.test_run.test.test_definition.extra_env_vars["ENV_VAR"] == "20"
    assert env.test_run.num_nodes == 2
    assert "NUM_NODES" not in env.test_run.test.test_definition.cmd_args_dict


=======
>>>>>>> cff6e71d
def test_tr_output_path(setup_env: tuple[TestRun, Runner]):
    test_run, runner = setup_env
    test_run.test.test_definition.cmd_args.data.global_batch_size = 8  # avoid constraint check failure
    env = CloudAIGymEnv(test_run=test_run, runner=runner)
    agent = GridSearchAgent(env)

    _, action = agent.select_action()
    env.test_run.step = 42
    env.step(action)

    assert env.test_run.output_path.name == "42"


def test_action_space(nemorun: NeMoRunTestDefinition, setup_env: tuple[TestRun, Runner]):
    tr, _ = setup_env
    nemorun.cmd_args.trainer = Trainer(
        max_steps=[1000, 2000], strategy=TrainerStrategy(tensor_model_parallel_size=[1, 2])
    )
    nemorun.cmd_args.data.micro_batch_size = [1, 2]
    nemorun.extra_env_vars["DSE_VAR"] = ["1", "2"]

    tr.test.test_definition = nemorun

    action_space = tr.param_space

    assert len(action_space) == 4
    assert action_space["data.micro_batch_size"] == nemorun.cmd_args.data.micro_batch_size
    assert action_space["trainer.max_steps"] == nemorun.cmd_args.trainer.max_steps
    assert (
        action_space["trainer.strategy.tensor_model_parallel_size"]
        == nemorun.cmd_args.trainer.strategy.tensor_model_parallel_size
    )
    assert action_space["extra_env_vars.DSE_VAR"] == nemorun.extra_env_vars["DSE_VAR"]


def test_all_combinations(nemorun: NeMoRunTestDefinition, setup_env: tuple[TestRun, Runner]):
    tr, _ = setup_env
    nemorun.cmd_args.trainer = Trainer(max_steps=[1000], strategy=TrainerStrategy(tensor_model_parallel_size=[1, 2]))
    nemorun.extra_env_vars["DSE_VAR"] = ["1", "2", "3"]
    tr.test.test_definition = nemorun

    real_combinations = tr.all_combinations
    assert len(real_combinations) == 6
    expected_combinations = [
        {"trainer.max_steps": 1000, "trainer.strategy.tensor_model_parallel_size": 1, "extra_env_vars.DSE_VAR": "1"},
        {"trainer.max_steps": 1000, "trainer.strategy.tensor_model_parallel_size": 1, "extra_env_vars.DSE_VAR": "2"},
        {"trainer.max_steps": 1000, "trainer.strategy.tensor_model_parallel_size": 1, "extra_env_vars.DSE_VAR": "3"},
        {"trainer.max_steps": 1000, "trainer.strategy.tensor_model_parallel_size": 2, "extra_env_vars.DSE_VAR": "1"},
        {"trainer.max_steps": 1000, "trainer.strategy.tensor_model_parallel_size": 2, "extra_env_vars.DSE_VAR": "2"},
        {"trainer.max_steps": 1000, "trainer.strategy.tensor_model_parallel_size": 2, "extra_env_vars.DSE_VAR": "3"},
    ]
    for expected in expected_combinations:
        assert expected in real_combinations, f"Expected {expected} in all_combinations"


def test_all_combinations_non_dse(nemorun: NeMoRunTestDefinition, setup_env: tuple[TestRun, Runner]):
    tr, _ = setup_env
    tr.test.test_definition = nemorun
    assert len(tr.all_combinations) == 0


def test_params_set(setup_env: tuple[TestRun, Runner]):
    tr, _ = setup_env
    assert len(tr.all_combinations) > 1
    for action in tr.all_combinations:
        new_tr = tr.apply_params_set(action)
        cmd_args = TestTemplateStrategy._flatten_dict(new_tr.test.test_definition.cmd_args.model_dump())
        for key, value in action.items():
            if key.startswith("extra_env_vars."):
                assert new_tr.test.test_definition.extra_env_vars[key[len("extra_env_vars.") :]] == value
            else:
                assert cmd_args[key] == value


def test_params_set_validated(setup_env: tuple[TestRun, Runner], nemorun: NeMoRunTestDefinition):
    tr, _ = setup_env
    nemorun.cmd_args.trainer = Trainer(max_steps=[1000])
    tr.test.test_definition = nemorun
    action_space = tr.param_space
    action_space["trainer.max_steps"] = "invalid"

    with pytest.raises(UserWarning) as excinfo:
        tr.apply_params_set(action_space)

    assert excinfo.type is UserWarning
    assert "Pydantic serializer warnings:" in str(excinfo.value)
    assert "but got `str`" in str(excinfo.value)<|MERGE_RESOLUTION|>--- conflicted
+++ resolved
@@ -14,7 +14,7 @@
 # See the License for the specific language governing permissions and
 # limitations under the License.
 
-from unittest.mock import MagicMock, Mock
+from unittest.mock import MagicMock
 
 import pytest
 
@@ -38,38 +38,6 @@
 @pytest.fixture
 def nemorun() -> NeMoRunTestDefinition:
     return NeMoRunTestDefinition(
-<<<<<<< HEAD
-        name="",
-        description="",
-        test_template_name="",
-        cmd_args=NeMoRunCmdArgs(
-            docker_image_url="https://docker/url",
-            task="some_task",
-            recipe_name="some_recipe",
-            data=Data(micro_batch_size=[1, 2]),
-        ),
-        extra_env_vars={"ENV_VAR": ["10", "20"]},
-    )
-
-
-def wrap_into_tr(tdef: NeMoRunTestDefinition) -> TestRun:
-    return TestRun(name="", test=Test(test_definition=tdef, test_template=MagicMock()), num_nodes=[1, 2], nodes=[])
-
-
-@pytest.fixture
-def setup_env(slurm_system: SlurmSystem) -> tuple[TestRun, Runner]:
-    cmd_args = NeMoRunCmdArgs(
-        docker_image_url="https://docker/url",
-        task="some_task",
-        recipe_name="some_recipe",
-        trainer=Trainer(
-            max_steps=[1000, 2000],
-            val_check_interval=[100, 200],
-            num_nodes=[1, 2],
-            strategy=TrainerStrategy(
-                tensor_model_parallel_size=[1, 2], pipeline_model_parallel_size=[1, 2], context_parallel_size=[2, 4]
-            ),
-=======
         name="NemoModel",
         description="Nemo Model",
         test_template_name="nemo_template",
@@ -88,7 +56,6 @@
             tensor_model_parallel_size=[1, 2],
             pipeline_model_parallel_size=[1, 2],
             context_parallel_size=[2, 4],
->>>>>>> cff6e71d
         ),
     )
     tdef.cmd_args.data = Data(micro_batch_size=[1, 2])
@@ -144,154 +111,6 @@
     assert reward == 0.0
 
 
-<<<<<<< HEAD
-def test_populate_action_space():
-    env = CloudAIGymEnv(test_run=MagicMock(), runner=MagicMock())
-    action_space = {}
-    cmd_args = NeMoRunCmdArgs(
-        docker_image_url="https://docker/url",
-        task="some_task",
-        recipe_name="some_recipe",
-        trainer=Trainer(
-            num_nodes=[1, 2],
-            strategy=TrainerStrategy(
-                tensor_model_parallel_size=[1, 2],
-                unknown_nested=[1, 2],  # type: ignore
-            ),
-        ),
-        data=Data(
-            micro_batch_size=[1, 2],
-        ),
-    )
-    extra_env_args = {"extra_param_1": [10, 20]}
-    combined_dict = {**cmd_args.model_dump(), **extra_env_args}
-    env.populate_action_space("", combined_dict, action_space)
-
-    assert action_space["trainer.num_nodes"] == [1, 2]
-    assert action_space["trainer.strategy.tensor_model_parallel_size"] == [1, 2]
-    assert action_space["trainer.strategy.unknown_nested"] == [1, 2]
-    assert action_space["data.micro_batch_size"] == [1, 2]
-    assert action_space["extra_param_1"] == [10, 20]
-
-
-def test_populate_action_space_cmd_args_list():
-    env = CloudAIGymEnv(test_run=MagicMock(), runner=MagicMock())
-    action_space = {}
-    cmd_args = NeMoRunCmdArgs(
-        docker_image_url="https://docker/url",
-        task="some_task",
-        recipe_name="some_recipe",
-        trainer=Trainer(
-            num_nodes=[1, 2],
-            strategy=TrainerStrategy(
-                tensor_model_parallel_size=[1, 2],
-            ),
-        ),
-        data=Data(
-            micro_batch_size=[1, 2],
-        ),
-    )
-    extra_env_args = {
-        "extra_param_1": [10],
-    }
-    combined_dict = {**cmd_args.model_dump(), **extra_env_args}
-    env.populate_action_space("", combined_dict, action_space)
-
-    assert action_space["trainer.num_nodes"] == [1, 2]
-    assert action_space["trainer.strategy.tensor_model_parallel_size"] == [1, 2]
-    assert action_space["data.micro_batch_size"] == [1, 2]
-    assert action_space["extra_param_1"] == [10]
-
-
-def test_populate_action_space_extra_env_args_list():
-    env = CloudAIGymEnv(test_run=MagicMock(), runner=MagicMock())
-    action_space = {}
-    cmd_args = NeMoRunCmdArgs(
-        docker_image_url="https://docker/url",
-        task="some_task",
-        recipe_name="some_recipe",
-        trainer=Trainer(
-            num_nodes=1,
-            strategy=TrainerStrategy(
-                tensor_model_parallel_size=1,
-            ),
-        ),
-        data=Data(
-            micro_batch_size=1,
-        ),
-    )
-    extra_env_args = {
-        "extra_param_1": [10, 20],
-    }
-    combined_dict = {**cmd_args.model_dump(), **extra_env_args}
-    env.populate_action_space("", combined_dict, action_space)
-
-    assert action_space["extra_param_1"] == [10, 20]
-
-
-def test_populate_action_space_mixed(nemorun: NeMoRunTestDefinition) -> None:
-    nemorun.extra_env_vars = {"ENV_VAR": ["10", "20"]}
-    nemorun.cmd_args.data.micro_batch_size = [1, 2]
-    tr = wrap_into_tr(nemorun)
-    tr.num_nodes = [1, 2]
-    env = CloudAIGymEnv(test_run=tr, runner=Mock())
-    action_space = env.define_action_space()
-
-    assert action_space["data.micro_batch_size"] == [1, 2]
-    assert action_space["extra_env_vars.ENV_VAR"] == ["10", "20"]
-    assert action_space["NUM_NODES"] == [1, 2]
-
-
-def test_update_test_run_obj():
-    env = CloudAIGymEnv(test_run=MagicMock(), runner=MagicMock())
-
-    cmd_args = NeMoRunCmdArgs(
-        docker_image_url="https://docker/url",
-        task="some_task",
-        recipe_name="some_recipe",
-        trainer=Trainer(
-            num_nodes=[1, 2],
-            strategy=TrainerStrategy(
-                tensor_model_parallel_size=[1, 2],
-                pipeline_model_parallel_size=[1, 2],
-                context_parallel_size=[2, 4],
-            ),
-        ),
-        data=Data(
-            micro_batch_size=[1, 2],
-        ),
-    )
-    obj = cmd_args.model_dump()
-    env.update_test_run_obj(obj, "trainer.strategy.tensor_model_parallel_size", 2)
-    assert obj["trainer"]["strategy"]["tensor_model_parallel_size"] == 2
-
-    env.update_test_run_obj(cmd_args, "trainer.strategy.tensor_model_parallel_size", 2)
-    assert cmd_args.trainer.strategy.tensor_model_parallel_size == 2
-
-    obj = cmd_args.model_dump()
-    env.update_test_run_obj(obj, "trainer.num_nodes", [3, 4])
-    assert obj["trainer"]["num_nodes"] == [3, 4]
-
-    env.update_test_run_obj(cmd_args, "trainer.num_nodes", [3, 4])
-    assert cmd_args.trainer.num_nodes == [3, 4]
-
-
-def test_update_test_run_obj_mixed(nemorun: NeMoRunTestDefinition) -> None:
-    nemorun.extra_env_vars = {"ENV_VAR": ["10", "20"]}
-    nemorun.cmd_args.data.micro_batch_size = [1, 2]
-    tr = wrap_into_tr(nemorun)
-    tr.num_nodes = [1, 2]
-
-    env = CloudAIGymEnv(test_run=tr, runner=Mock())
-    env.update_test_run({"data.micro_batch_size": 1, "extra_env_vars.ENV_VAR": "20", "NUM_NODES": 2})
-    assert env.test_run.test.test_definition.cmd_args.data.micro_batch_size == 1
-    assert env.test_run.test.test_definition.extra_env_vars["ENV_VAR"] == "20"
-    assert env.test_run.num_nodes == 2
-    assert "NUM_NODES" not in env.test_run.test.test_definition.cmd_args_dict
-
-
-=======
->>>>>>> cff6e71d
 def test_tr_output_path(setup_env: tuple[TestRun, Runner]):
     test_run, runner = setup_env
     test_run.test.test_definition.cmd_args.data.global_batch_size = 8  # avoid constraint check failure
@@ -314,10 +133,11 @@
     nemorun.extra_env_vars["DSE_VAR"] = ["1", "2"]
 
     tr.test.test_definition = nemorun
+    tr.num_nodes = [1, 2]
 
     action_space = tr.param_space
 
-    assert len(action_space) == 4
+    assert len(action_space) == 5
     assert action_space["data.micro_batch_size"] == nemorun.cmd_args.data.micro_batch_size
     assert action_space["trainer.max_steps"] == nemorun.cmd_args.trainer.max_steps
     assert (
@@ -325,24 +145,45 @@
         == nemorun.cmd_args.trainer.strategy.tensor_model_parallel_size
     )
     assert action_space["extra_env_vars.DSE_VAR"] == nemorun.extra_env_vars["DSE_VAR"]
-
-
-def test_all_combinations(nemorun: NeMoRunTestDefinition, setup_env: tuple[TestRun, Runner]):
+    assert action_space["NUM_NODES"] == tr.num_nodes
+
+
+@pytest.mark.parametrize("num_nodes", (1, [1, 2], [3]))
+def test_all_combinations(nemorun: NeMoRunTestDefinition, setup_env: tuple[TestRun, Runner], num_nodes: int):
     tr, _ = setup_env
     nemorun.cmd_args.trainer = Trainer(max_steps=[1000], strategy=TrainerStrategy(tensor_model_parallel_size=[1, 2]))
     nemorun.extra_env_vars["DSE_VAR"] = ["1", "2", "3"]
     tr.test.test_definition = nemorun
+    tr.num_nodes = num_nodes
+
+    expected_num_combinations = 6
+    if isinstance(num_nodes, list):
+        expected_num_combinations *= len(num_nodes)
 
     real_combinations = tr.all_combinations
-    assert len(real_combinations) == 6
-    expected_combinations = [
+    assert len(real_combinations) == expected_num_combinations
+    _combinations = [
+        {"trainer.max_steps": 1000, "trainer.strategy.tensor_model_parallel_size": 1, "extra_env_vars.DSE_VAR": "1"},
         {"trainer.max_steps": 1000, "trainer.strategy.tensor_model_parallel_size": 1, "extra_env_vars.DSE_VAR": "1"},
         {"trainer.max_steps": 1000, "trainer.strategy.tensor_model_parallel_size": 1, "extra_env_vars.DSE_VAR": "2"},
+        {"trainer.max_steps": 1000, "trainer.strategy.tensor_model_parallel_size": 1, "extra_env_vars.DSE_VAR": "2"},
+        {"trainer.max_steps": 1000, "trainer.strategy.tensor_model_parallel_size": 1, "extra_env_vars.DSE_VAR": "3"},
         {"trainer.max_steps": 1000, "trainer.strategy.tensor_model_parallel_size": 1, "extra_env_vars.DSE_VAR": "3"},
         {"trainer.max_steps": 1000, "trainer.strategy.tensor_model_parallel_size": 2, "extra_env_vars.DSE_VAR": "1"},
+        {"trainer.max_steps": 1000, "trainer.strategy.tensor_model_parallel_size": 2, "extra_env_vars.DSE_VAR": "1"},
+        {"trainer.max_steps": 1000, "trainer.strategy.tensor_model_parallel_size": 2, "extra_env_vars.DSE_VAR": "2"},
         {"trainer.max_steps": 1000, "trainer.strategy.tensor_model_parallel_size": 2, "extra_env_vars.DSE_VAR": "2"},
         {"trainer.max_steps": 1000, "trainer.strategy.tensor_model_parallel_size": 2, "extra_env_vars.DSE_VAR": "3"},
+        {"trainer.max_steps": 1000, "trainer.strategy.tensor_model_parallel_size": 2, "extra_env_vars.DSE_VAR": "3"},
     ]
+    expected_combinations = []
+    for param_set in _combinations:
+        if isinstance(num_nodes, list):
+            for nnodes in num_nodes:
+                expected_combinations.append(param_set | {"NUM_NODES": nnodes})
+        else:
+            expected_combinations.append(param_set)
+
     for expected in expected_combinations:
         assert expected in real_combinations, f"Expected {expected} in all_combinations"
 
