# SPDX-FileCopyrightText: NVIDIA CORPORATION & AFFILIATES
# Copyright (c) 2024-2025 NVIDIA CORPORATION & AFFILIATES. All rights reserved.
# SPDX-License-Identifier: Apache-2.0
#
# Licensed under the Apache License, Version 2.0 (the "License");
# you may not use this file except in compliance with the License.
# You may obtain a copy of the License at
#
#     http://www.apache.org/licenses/LICENSE-2.0
#
# Unless required by applicable law or agreed to in writing, software
# distributed under the License is distributed on an "AS IS" BASIS,
# WITHOUT WARRANTIES OR CONDITIONS OF ANY KIND, either express or implied.
# See the License for the specific language governing permissions and
# limitations under the License.


from pathlib import Path
from typing import Set, Type
from unittest.mock import Mock, patch

import pytest
import toml

<<<<<<< HEAD
from cloudai import CmdArgs, GitRepo, Test, TestRun, TestScenario, TestScenarioParser
from cloudai._core.exceptions import TestScenarioParsingError
from cloudai._core.report_generation_strategy import ReportGenerationStrategy
from cloudai._core.test import TestDefinition
from cloudai._core.test_scenario_parser import DEFAULT_REPORTERS, calculate_total_time_limit, get_reporters
from cloudai._core.test_template import TestTemplate
from cloudai.models.scenario import TestRunModel, TestScenarioModel, TestSpecModel
from cloudai.models.workload import PredictorConfig
from cloudai.systems.slurm.slurm_system import SlurmSystem
=======
from cloudai import CmdArgs, Registry, Test, TestRun, TestScenario, TestScenarioParser, TestScenarioParsingError
from cloudai._core.installables import GitRepo
from cloudai._core.report_generation_strategy import ReportGenerationStrategy
from cloudai._core.test import PredictorConfig, TestDefinition
from cloudai._core.test_scenario_parser import (
    _TestRunTOML,
    _TestScenarioTOML,
    calculate_total_time_limit,
    get_reporters,
)
>>>>>>> 821cad52
from cloudai.workloads.chakra_replay import ChakraReplayReportGenerationStrategy, ChakraReplayTestDefinition
from cloudai.workloads.jax_toolbox import (
    GPTTestDefinition,
    GrokTestDefinition,
    JaxToolboxReportGenerationStrategy,
    NemotronTestDefinition,
)
from cloudai.workloads.megatron_run import CheckpointTimingReportGenerationStrategy, MegatronRunTestDefinition
from cloudai.workloads.nccl_test import (
    NCCLCmdArgs,
    NCCLTestDefinition,
    NcclTestPerformanceReportGenerationStrategy,
)
<<<<<<< HEAD
=======
from cloudai.workloads.nccl_test.nccl import NCCLCmdArgs
>>>>>>> 821cad52
from cloudai.workloads.nccl_test.prediction_report_generation_strategy import NcclTestPredictionReportGenerationStrategy
from cloudai.workloads.nemo_launcher import NeMoLauncherReportGenerationStrategy, NeMoLauncherTestDefinition
from cloudai.workloads.nemo_run import NeMoRunReportGenerationStrategy, NeMoRunTestDefinition
from cloudai.workloads.sleep import SleepReportGenerationStrategy, SleepTestDefinition
from cloudai.workloads.slurm_container import SlurmContainerReportGenerationStrategy, SlurmContainerTestDefinition
from cloudai.workloads.ucc_test import UCCTestDefinition, UCCTestReportGenerationStrategy
from tests.conftest import MyTestDefinition


@pytest.fixture
def test_scenario_parser(slurm_system: SlurmSystem) -> TestScenarioParser:
    tsp = TestScenarioParser(Path(""), slurm_system, {}, {})
    return tsp


@pytest.fixture
def test() -> Test:
    return Test(
        test_definition=MyTestDefinition(
            name="t1",
            description="desc1",
            test_template_name="tt",
            cmd_args=CmdArgs(),
        ),
        test_template=Mock(),
    )


def test_single_test_case(test: Test, test_scenario_parser: TestScenarioParser) -> None:
    test_scenario_parser.test_mapping = {"nccl": test}
    test_scenario = test_scenario_parser._parse_data({"name": "nccl-test", "Tests": [{"id": "1", "test_name": "nccl"}]})
    assert test_scenario.name == "nccl-test"
    assert len(test_scenario.test_runs) == 1
    assert test_scenario.job_status_check is True

    tr = test_scenario.test_runs[0]
    assert tr.name == "1"
    assert tr.iterations == 1
    assert tr.current_iteration == 0
    assert tr.dependencies == {}
    assert tr.weight == 0
    assert tr.ideal_perf == 1.0
    assert tr.sol is None
    atest = test_scenario.test_runs[0].test
    assert atest.name == test.name
    assert atest.description == test.description
    assert atest.test_template == test.test_template
    assert atest.cmd_args == test.cmd_args
    assert atest.extra_env_vars == test.extra_env_vars
    assert atest.extra_cmd_args == test.extra_cmd_args


@pytest.mark.parametrize(
    "prop,tvalue,cfg_value",
    [("sol", 1.0, 42.0), ("ideal_perf", 1.0, 42.0)],
)
def test_with_some_props(
    prop: str, tvalue: float, cfg_value: float, test: Test, test_scenario_parser: TestScenarioParser
) -> None:
    setattr(test, prop, tvalue)
    test_scenario_parser.test_mapping = {"nccl": test}
    test_scenario = test_scenario_parser._parse_data(
        {"name": "nccl-test", "Tests": [{"id": "1", "test_name": "nccl", prop: cfg_value}]}
    )
    atest = test_scenario.test_runs[0]
    val = getattr(atest, prop)
    assert val != tvalue
    assert val == cfg_value


def test_with_time_limit(test: Test, test_scenario_parser: TestScenarioParser) -> None:
    test_scenario_parser.test_mapping = {"nccl": test}
    test_scenario = test_scenario_parser._parse_data(
        {"name": "nccl-test", "Tests": [{"id": "1", "test_name": "nccl", "time_limit": "10m"}]}
    )
    assert test_scenario.test_runs[0].time_limit == "00:10:00"


def test_two_independent_cases(test: Test, test_scenario_parser: TestScenarioParser) -> None:
    t1, t2 = test, test

    test_scenario_parser.test_mapping = {"nccl": t1, "nccl2": t2}
    test_scenario = test_scenario_parser._parse_data(
        {"name": "nccl-test", "Tests": [{"id": "1", "test_name": "nccl"}, {"id": "2", "test_name": "nccl2"}]}
    )
    assert len(test_scenario.test_runs) == 2

    assert test_scenario.test_runs[0].test.name == t1.name
    assert test_scenario.test_runs[0].dependencies == {}

    assert test_scenario.test_runs[1].test.name == t2.name
    assert test_scenario.test_runs[1].dependencies == {}


def test_cant_depends_on_itself() -> None:
    with pytest.raises(ValueError) as exc_info:
        TestScenarioModel.model_validate(
            {
                "name": "nccl-test",
                "Tests": [
                    {
                        "id": "1",
                        "test_name": "nccl",
                        "dependencies": [{"type": "end_post_comp", "id": "1"}],
                    },
                ],
            }
        )
    assert exc_info.match("Test '1' must not depend on itself.")


def test_two_dependent_cases(test: Test, test_scenario_parser: TestScenarioParser) -> None:
    t1, t2 = test, test

    test_scenario_parser.test_mapping = {"nccl": t1, "nccl2": t2}
    test_scenario = test_scenario_parser._parse_data(
        {
            "name": "nccl-test",
            "Tests": [
                {"id": "1", "test_name": "nccl", "dependencies": [{"type": "end_post_comp", "id": "2"}]},
                {"id": "2", "test_name": "nccl2"},
            ],
        }
    )
    assert len(test_scenario.test_runs) == 2

    assert test_scenario.test_runs[0].test.name == t1.name
    assert "end_post_comp" in test_scenario.test_runs[0].dependencies
    assert isinstance(test_scenario.test_runs[0].dependencies["end_post_comp"].test_run, TestRun)

    assert test_scenario.test_runs[1].test.name == t2.name
    assert test_scenario.test_runs[1].dependencies == {}


def test_ids_must_be_unique() -> None:
    with pytest.raises(ValueError) as exc_info:
        TestScenarioModel.model_validate(
            {
                "name": "test",
                "Tests": [
                    {"id": "1", "test_name": "nccl"},
                    {"id": "1", "test_name": "nccl"},
                ],
            }
        )
    assert exc_info.match("Duplicate test id '1' found in the test scenario.")


def test_raises_on_unknown_dependency() -> None:
    with pytest.raises(ValueError) as exc_info:
        TestScenarioModel.model_validate(
            {
                "name": "test",
                "Tests": [
                    {
                        "id": "test-id",
                        "test_name": "nccl",
                        "dependencies": [{"type": "end_post_comp", "id": "dep-id"}],
                    }
                ],
            }
        )

    assert exc_info.match("Dependency section 'dep-id' not found for test 'test-id'.")


def test_list_of_tests_must_not_be_empty() -> None:
    with pytest.raises(ValueError) as exc_info:
        TestScenarioModel.model_validate({"name": "name"})
    assert exc_info.match("TestScenarioModel\nTests\n  Field required")

    with pytest.raises(ValueError) as exc_info:
        TestScenarioModel.model_validate({"name": "name", "Tests": []})
    assert exc_info.match("TestScenarioModel\nTests\n  List should have at least 1 item after validation")


def test_test_id_must_contain_at_least_one_letter() -> None:
    with pytest.raises(ValueError) as exc_info:
        TestScenarioModel.model_validate({"name": "name", "Tests": [{"id": "", "test_name": "nccl"}]})
    assert exc_info.match("TestScenarioModel\nTests.0.id\n  String should have at least 1 character")


@pytest.mark.parametrize(
    "time_str, expected",
    [
        ("10m", "00:10:00"),
        ("1h", "01:00:00"),
        ("2d", "2-00:00:00"),
        ("1w", "7-00:00:00"),
        ("30s", "00:00:30"),
        ("1-12:30:45", "1-12:30:45"),
        ("12:30:45", "12:30:45"),
        ("12:30", "12:30:00"),
    ],
)
def test_calculate_total_time_limit(time_str, expected):
    assert calculate_total_time_limit([], time_limit=time_str) == expected


def test_create_test_run_with_hooks(test: Test, test_scenario_parser: TestScenarioParser):
    pre_test = TestScenario(
        name="pre",
        test_runs=[TestRun(name="pre1", test=test, num_nodes=1, nodes=[], time_limit="00:30:00", iterations=1)],
    )
    post_test = TestScenario(
        name="post",
        test_runs=[TestRun(name="post1", test=test, num_nodes=1, nodes=[], time_limit="00:20:00", iterations=1)],
    )

    test_info = TestRunModel(id="main1", test_name="test1", time_limit="01:00:00", weight=10, iterations=1, num_nodes=1)
    test_scenario_parser.test_mapping = {"test1": test}

    test_run = test_scenario_parser._create_test_run(
        test_info=test_info, normalized_weight=1.0, pre_test=pre_test, post_test=post_test
    )

    assert test_run.time_limit == "01:50:00"  # Main + pre + post hooks


def test_total_time_limit_with_empty_hooks():
    result = calculate_total_time_limit([], "01:00:00")
    assert result == "01:00:00"


class TestSpec:
    def test_spec_without_test_name_and_type(self):
        with pytest.raises(ValueError) as exc_info:
            TestRunModel(id="1")
        assert exc_info.match("Either 'test_name' or 'test_spec' must be set.")

    def test_name_is_not_in_mapping(self, test_scenario_parser: TestScenarioParser):
        with pytest.raises(ValueError) as exc_info:
            test_scenario_parser._prepare_tdef(TestRunModel(id="1", test_name="nccl"))
        assert exc_info.match("Test 'nccl' is not defined. Was tests directory correctly set?")

    def test_spec_without_test_type(self):
        with pytest.raises(ValueError) as exc_info:
            TestRunModel(id="1", test_spec=TestSpecModel(test_template_name=None))
        assert exc_info.match("'test_spec.test_template_name' must be set if 'test_name' is not set.")

    def test_spec_with_unknown_test_type(self):
        with pytest.raises(ValueError) as exc_info:
            TestRunModel(id="1", test_spec=TestSpecModel(test_template_name="unknown"))
        assert exc_info.match("Test type 'unknown' not found in the test definitions. Possible values are:")

    def test_type_is_not_allowed_when_name_is_set(self):
        with pytest.raises(ValueError) as exc_info:
            TestRunModel(id="1", test_name="nccl", test_spec=TestSpecModel(test_template_name="NcclTest"))
        assert exc_info.match("'test_spec.test_template_name' must not be set if 'test_name' is set.")

    def test_spec_without_test(self, test_scenario_parser: TestScenarioParser):
        model = TestScenarioModel.model_validate(
            toml.loads(
                """
            name = "test"

            [[Tests]]
            id = "1"

              [Tests.test_spec]
              name = "nccl"
              description = "desc"
              test_template_name = "NcclTest"

                [Tests.test_spec.cmd_args]
            """
            )
        )
        test, tdef = test_scenario_parser._prepare_tdef(model.tests[0])
        assert isinstance(tdef, NCCLTestDefinition)
        assert isinstance(test, Test)

    def test_spec_has_priority(self, test_scenario_parser: TestScenarioParser, slurm_system: SlurmSystem):
        test_scenario_parser.test_mapping = {
            "nccl": Test(
                test_definition=NCCLTestDefinition(
                    name="nccl", description="desc", test_template_name="NcclTest", cmd_args=NCCLCmdArgs()
                ),
                test_template=TestTemplate(system=slurm_system),
            )
        }
        model = TestScenarioModel.model_validate(
            toml.loads(
                """
            name = "test"

            [[Tests]]
            id = "1"
            test_name = "nccl"

              [Tests.test_spec.cmd_args]
              nthreads = 42
            """
            )
        )
        tr = test_scenario_parser._create_test_run(test_info=model.tests[0], normalized_weight=1.0)

        assert tr.test.test_definition.cmd_args.nthreads == 42


class TestReporters:
    def test_default(self):
        reporters = get_reporters(
            TestRunModel(id="id", test_name="tn"),
            MyTestDefinition(name="test", description="desc", test_template_name="tt", cmd_args=CmdArgs()),
        )
        assert len(reporters) == 0

    def test_default_reporters_size(self):
        assert len(Registry().reports_map) == 11

    @pytest.mark.parametrize(
        "tdef,expected_reporters",
        [
            (ChakraReplayTestDefinition, {ChakraReplayReportGenerationStrategy}),
            (GPTTestDefinition, {JaxToolboxReportGenerationStrategy}),
            (GrokTestDefinition, {JaxToolboxReportGenerationStrategy}),
            (MegatronRunTestDefinition, {CheckpointTimingReportGenerationStrategy}),
            (NCCLTestDefinition, {NcclTestPerformanceReportGenerationStrategy}),
            (NeMoLauncherTestDefinition, {NeMoLauncherReportGenerationStrategy}),
            (NeMoRunTestDefinition, {NeMoRunReportGenerationStrategy}),
            (NemotronTestDefinition, {JaxToolboxReportGenerationStrategy}),
            (SleepTestDefinition, {SleepReportGenerationStrategy}),
            (SlurmContainerTestDefinition, {SlurmContainerReportGenerationStrategy}),
            (UCCTestDefinition, {UCCTestReportGenerationStrategy}),
        ],
    )
    def test_custom_reporters(self, tdef: Type[TestDefinition], expected_reporters: Set[ReportGenerationStrategy]):
        assert Registry().reports_map[tdef] == expected_reporters

    def test_get_reporters_nccl(self):
        tr_model = _TestRunTOML(id="id", test_name="nccl", time_limit="01:00:00", weight=10, iterations=1, num_nodes=1)
        tdef = NCCLTestDefinition(name="nccl", description="desc", test_template_name="tt", cmd_args=NCCLCmdArgs())
        reporters = get_reporters(tr_model, tdef)
        assert len(reporters) == 1
        assert NcclTestPerformanceReportGenerationStrategy in reporters

        tdef.predictor = PredictorConfig(git_repo=GitRepo(url="", commit=""))
        reporters = get_reporters(tr_model, tdef)
        assert len(reporters) == 2
        assert NcclTestPerformanceReportGenerationStrategy in reporters
        assert NcclTestPredictionReportGenerationStrategy in reporters


class TestReportMetricsDSE:
    @pytest.fixture
    def tname(self) -> str:
        return "nccl"

    @pytest.fixture
    def test_info(self, tname: str) -> TestRunModel:
        return TestRunModel(id="main1", test_name=tname, time_limit="01:00:00", weight=10, iterations=1, num_nodes=1)

    @pytest.fixture
    def ts_parser(self, test_scenario_parser: TestScenarioParser) -> TestScenarioParser:
        nccl = NCCLTestDefinition(
            name="nccl",
            description="desc",
            test_template_name="tt",
            cmd_args=NCCLCmdArgs(),
            extra_env_vars={"DSE": ["v1", "v2"]},
        )
        test_scenario_parser.test_mapping["nccl"] = Test(test_definition=nccl, test_template=Mock())
        return test_scenario_parser

<<<<<<< HEAD
    def test_raises_on_unknown_metric(self, ts_parser: TestScenarioParser, test_info: TestRunModel, tname: str):
        tdef = ts_parser.test_mapping[tname].test_definition
=======
    def test_raises_on_unknown_metric(
        self, ts_parser: TestScenarioParser, test_info: _TestRunTOML, caplog: pytest.LogCaptureFixture
    ):
        tdef = ts_parser.test_mapping[test_info.test_name].test_definition
>>>>>>> 821cad52
        tdef.agent_metric = "unknown"

        with pytest.raises(TestScenarioParsingError) as exc_info:
            ts_parser._create_test_run(test_info=test_info, normalized_weight=1.0)

        mapping_str = (
            f"{NcclTestPerformanceReportGenerationStrategy}: {NcclTestPerformanceReportGenerationStrategy.metrics}"
        )
        msg = (
            f"Test '{test_info.id}' is a DSE job with agent_metric='{tdef.agent_metric}', "
            "but no report generation strategy is defined for it. "
            f"Available report-metrics mapping: {{{mapping_str}}}"
        )
        assert str(exc_info.value) == msg
        assert caplog.records[0].levelname == "ERROR"
        assert caplog.records[0].message == f"Failed to parse Test Scenario definition: {ts_parser.file_path}"
        assert caplog.records[1].levelname == "ERROR"
        assert caplog.records[1].message == msg

    @patch("cloudai._core.test_scenario_parser.get_reporters", return_value=set())
    def test_raises_if_no_reports_defined(self, _, ts_parser: TestScenarioParser, test_info: TestRunModel, tname: str):
        tdef = ts_parser.test_mapping[tname].test_definition
        tdef.agent_metric = "default"

        with pytest.raises(TestScenarioParsingError) as exc_info:
            ts_parser._create_test_run(test_info=test_info, normalized_weight=1.0)

        assert str(exc_info.value) == (
            f"Test '{test_info.id}' is a DSE job with agent_metric='{tdef.agent_metric}', "
            "but no report generation strategy is defined for it. "
            "Available report-metrics mapping: {}"
        )


def test_get_reporters_nccl():
    tr_model = TestRunModel(id="id", test_name="nccl", time_limit="01:00:00", weight=10, iterations=1, num_nodes=1)
    tdef = NCCLTestDefinition(name="nccl", description="desc", test_template_name="tt", cmd_args=NCCLCmdArgs())
    reporters = get_reporters(tr_model, tdef)
    assert len(reporters) == 1
    assert NcclTestPerformanceReportGenerationStrategy in reporters

    tdef.predictor = PredictorConfig(git_repo=GitRepo(url="", commit=""))
    reporters = get_reporters(tr_model, tdef)
    assert len(reporters) == 2
    assert NcclTestPerformanceReportGenerationStrategy in reporters
    assert NcclTestPredictionReportGenerationStrategy in reporters<|MERGE_RESOLUTION|>--- conflicted
+++ resolved
@@ -22,28 +22,23 @@
 import pytest
 import toml
 
-<<<<<<< HEAD
-from cloudai import CmdArgs, GitRepo, Test, TestRun, TestScenario, TestScenarioParser
-from cloudai._core.exceptions import TestScenarioParsingError
+from cloudai import (
+    CmdArgs,
+    GitRepo,
+    Registry,
+    Test,
+    TestRun,
+    TestScenario,
+    TestScenarioParser,
+    TestScenarioParsingError,
+)
 from cloudai._core.report_generation_strategy import ReportGenerationStrategy
 from cloudai._core.test import TestDefinition
-from cloudai._core.test_scenario_parser import DEFAULT_REPORTERS, calculate_total_time_limit, get_reporters
+from cloudai._core.test_scenario_parser import calculate_total_time_limit, get_reporters
 from cloudai._core.test_template import TestTemplate
 from cloudai.models.scenario import TestRunModel, TestScenarioModel, TestSpecModel
 from cloudai.models.workload import PredictorConfig
 from cloudai.systems.slurm.slurm_system import SlurmSystem
-=======
-from cloudai import CmdArgs, Registry, Test, TestRun, TestScenario, TestScenarioParser, TestScenarioParsingError
-from cloudai._core.installables import GitRepo
-from cloudai._core.report_generation_strategy import ReportGenerationStrategy
-from cloudai._core.test import PredictorConfig, TestDefinition
-from cloudai._core.test_scenario_parser import (
-    _TestRunTOML,
-    _TestScenarioTOML,
-    calculate_total_time_limit,
-    get_reporters,
-)
->>>>>>> 821cad52
 from cloudai.workloads.chakra_replay import ChakraReplayReportGenerationStrategy, ChakraReplayTestDefinition
 from cloudai.workloads.jax_toolbox import (
     GPTTestDefinition,
@@ -56,12 +51,8 @@
     NCCLCmdArgs,
     NCCLTestDefinition,
     NcclTestPerformanceReportGenerationStrategy,
+    NcclTestPredictionReportGenerationStrategy,
 )
-<<<<<<< HEAD
-=======
-from cloudai.workloads.nccl_test.nccl import NCCLCmdArgs
->>>>>>> 821cad52
-from cloudai.workloads.nccl_test.prediction_report_generation_strategy import NcclTestPredictionReportGenerationStrategy
 from cloudai.workloads.nemo_launcher import NeMoLauncherReportGenerationStrategy, NeMoLauncherTestDefinition
 from cloudai.workloads.nemo_run import NeMoRunReportGenerationStrategy, NeMoRunTestDefinition
 from cloudai.workloads.sleep import SleepReportGenerationStrategy, SleepTestDefinition
@@ -392,7 +383,7 @@
         assert Registry().reports_map[tdef] == expected_reporters
 
     def test_get_reporters_nccl(self):
-        tr_model = _TestRunTOML(id="id", test_name="nccl", time_limit="01:00:00", weight=10, iterations=1, num_nodes=1)
+        tr_model = TestRunModel(id="id", test_name="nccl", time_limit="01:00:00", weight=10, iterations=1, num_nodes=1)
         tdef = NCCLTestDefinition(name="nccl", description="desc", test_template_name="tt", cmd_args=NCCLCmdArgs())
         reporters = get_reporters(tr_model, tdef)
         assert len(reporters) == 1
@@ -426,15 +417,10 @@
         test_scenario_parser.test_mapping["nccl"] = Test(test_definition=nccl, test_template=Mock())
         return test_scenario_parser
 
-<<<<<<< HEAD
-    def test_raises_on_unknown_metric(self, ts_parser: TestScenarioParser, test_info: TestRunModel, tname: str):
+    def test_raises_on_unknown_metric(
+        self, ts_parser: TestScenarioParser, tname: str, test_info: TestRunModel, caplog: pytest.LogCaptureFixture
+    ):
         tdef = ts_parser.test_mapping[tname].test_definition
-=======
-    def test_raises_on_unknown_metric(
-        self, ts_parser: TestScenarioParser, test_info: _TestRunTOML, caplog: pytest.LogCaptureFixture
-    ):
-        tdef = ts_parser.test_mapping[test_info.test_name].test_definition
->>>>>>> 821cad52
         tdef.agent_metric = "unknown"
 
         with pytest.raises(TestScenarioParsingError) as exc_info:
