# SPDX-FileCopyrightText: NVIDIA CORPORATION & AFFILIATES
# Copyright (c) 2024-2025 NVIDIA CORPORATION & AFFILIATES. All rights reserved.
# SPDX-License-Identifier: Apache-2.0
#
# Licensed under the Apache License, Version 2.0 (the "License");
# you may not use this file except in compliance with the License.
# You may obtain a copy of the License at
#
#     http://www.apache.org/licenses/LICENSE-2.0
#
# Unless required by applicable law or agreed to in writing, software
# distributed under the License is distributed on an "AS IS" BASIS,
# WITHOUT WARRANTIES OR CONDITIONS OF ANY KIND, either express or implied.
# See the License for the specific language governing permissions and
# limitations under the License.

from pathlib import Path
from subprocess import CompletedProcess
from typing import cast
from unittest.mock import Mock, patch

import pytest

from cloudai import DockerImage, File, GitRepo, Installable, InstallStatusResult, PythonExecutable
from cloudai.installer.slurm_installer import SlurmInstaller
from cloudai.systems.slurm.slurm_system import SlurmSystem
from cloudai.util.docker_image_cache_manager import DockerImageCacheResult
from cloudai.workloads.nemo_launcher import NeMoLauncherCmdArgs, NeMoLauncherTestDefinition


@pytest.fixture
def installer(slurm_system: SlurmSystem):
    si = SlurmInstaller(slurm_system)
    si.system.install_path.mkdir()
    return si


class TestInstallOneDocker:
    def test_image_is_local(self, installer: SlurmInstaller):
        cached_file = installer.system.install_path / "some_image"
        d = DockerImage(str(cached_file))
        cached_file.touch()
        res = installer._install_docker_image(d)

        assert res.success
        assert res.message == f"Docker image file path is valid: {cached_file}."
        assert d.installed_path == cached_file

    def test_image_is_already_cached(self, installer: SlurmInstaller):
        d = DockerImage("fake_url/img")
        cached_file = installer.system.install_path / d.cache_filename
        cached_file.touch()

        res = installer._install_docker_image(d)

        assert res.success
        assert res.message == f"Cached Docker image already exists at {cached_file}."
        assert d.installed_path == cached_file

    def test_uninstall_docker_image(self, installer: SlurmInstaller):
        d = DockerImage("fake_url/img")
        cached_file = installer.system.install_path / d.cache_filename
        cached_file.touch()

        res = installer._uninstall_docker_image(d)

        assert res.success
        assert res.message == f"Cached Docker image removed successfully from {cached_file}."
        assert d.installed_path == d.url

    def test_is_installed_when_cache_exists(self, installer: SlurmInstaller):
        d = DockerImage("fake_url/img")
        cached_file = installer.system.install_path / d.cache_filename
        cached_file.touch()

        res = installer.is_installed_one(d)

        assert res.success
        assert res.message == f"Cached Docker image already exists at {cached_file}."
        assert d.installed_path == cached_file


class TestInstallOneGitRepo:
    @pytest.fixture
    def git(self) -> GitRepo:
        return GitRepo(url="./git_url", commit="commit_hash")

    def test_repo_exists(self, installer: SlurmInstaller, git: GitRepo):
        repo_path = installer.system.install_path / git.repo_name
        repo_path.mkdir()
        res = installer._install_one_git_repo(git)
        assert res.success
        assert res.message == f"Git repository already exists at {repo_path}."
        assert git.installed_path == repo_path

    def test_repo_cloned(self, installer: SlurmInstaller, git: GitRepo):
        repo_path = installer.system.install_path / git.repo_name
        with patch("subprocess.run") as mock_run:
            mock_run.return_value = CompletedProcess(args=[], returncode=0)
            res = installer._clone_repository(git.url, repo_path)
        assert res.success
        mock_run.assert_called_once_with(["git", "clone", git.url, str(repo_path)], capture_output=True, text=True)

    def test_error_cloning_repo(self, installer: SlurmInstaller, git: GitRepo):
        repo_path = installer.system.install_path / git.repo_name
        with patch("subprocess.run") as mock_run:
            mock_run.return_value = CompletedProcess(args=[], returncode=1, stderr="err")
            res = installer._clone_repository(git.url, repo_path)
        assert not res.success
        assert res.message == "Failed to clone repository: err"

    def test_commit_checked_out(self, installer: SlurmInstaller, git: GitRepo):
        repo_path = installer.system.install_path / git.repo_name
        repo_path.mkdir()
        with patch("subprocess.run") as mock_run:
            mock_run.return_value = CompletedProcess(args=[], returncode=0)
            res = installer._checkout_commit(git.commit, repo_path)
        assert res.success
        mock_run.assert_called_once_with(
            ["git", "checkout", git.commit], cwd=str(repo_path), capture_output=True, text=True
        )

    def test_error_checking_out_commit(self, installer: SlurmInstaller, git: GitRepo):
        repo_path = installer.system.install_path / git.repo_name
        repo_path.mkdir()
        with patch("subprocess.run") as mock_run:
            mock_run.return_value = CompletedProcess(args=[], returncode=1, stderr="err")
            res = installer._checkout_commit(git.commit, repo_path)
        assert not res.success
        assert res.message == "Failed to checkout commit: err"

    def test_all_good_flow(self, installer: SlurmInstaller, git: GitRepo):
        installer._clone_repository = Mock(return_value=InstallStatusResult(True))
        installer._checkout_commit = Mock(return_value=InstallStatusResult(True))
        res = installer._install_one_git_repo(git)
        assert res.success
        assert git.installed_path == installer.system.install_path / git.repo_name

    def test_uninstall_no_repo(self, installer: SlurmInstaller, git: GitRepo):
        res = installer._uninstall_git_repo(git)
        assert res.success
        assert res.message == f"Repository {git.url} is not cloned."

    def test_uninstall_ok(self, installer: SlurmInstaller, git: GitRepo):
        (installer.system.install_path / git.repo_name).mkdir()
        (installer.system.install_path / git.repo_name / "file").touch()  # test with non-empty directory
        res = installer._uninstall_git_repo(git)
        assert res.success
        assert not (installer.system.install_path / git.repo_name).exists()
        assert not git.installed_path


class TestInstallOnePythonExecutable:
    @pytest.fixture
    def git(self):
        return GitRepo(url="./git_url", commit="commit_hash")

    @pytest.fixture
    def setup_repo(self, installer: SlurmInstaller, git: GitRepo):
        repo_dir = installer.system.install_path / git.repo_name
        subdir = repo_dir / "subdir"

        repo_dir.mkdir(parents=True, exist_ok=True)
        subdir.mkdir(parents=True, exist_ok=True)

        pyproject_file = subdir / "pyproject.toml"
        requirements_file = subdir / "requirements.txt"

        pyproject_file.touch()
        requirements_file.touch()

        return repo_dir, subdir, pyproject_file, requirements_file

    def test_venv_created(self, installer: SlurmInstaller, git: GitRepo):
        py = PythonExecutable(git)
        venv_path = installer.system.install_path / py.venv_name
        with patch("subprocess.run") as mock_run:
            mock_run.return_value = CompletedProcess(args=[], returncode=0)
            res = installer._create_venv(venv_path)
        assert res.success
        mock_run.assert_called_once_with(["python", "-m", "venv", str(venv_path)], capture_output=True, text=True)

    def test_error_creating_venv(self, installer: SlurmInstaller, git: GitRepo):
        py = PythonExecutable(git)
        venv_path = installer.system.install_path / py.venv_name
        with patch("subprocess.run") as mock_run:
            mock_run.return_value = CompletedProcess(args=[], returncode=1, stderr="err")
            res = installer._create_venv(venv_path)
        assert not res.success
        assert res.message == "Failed to create venv: err"

    def test_venv_already_exists(self, installer: SlurmInstaller, git: GitRepo):
        py = PythonExecutable(git)
        venv_path = installer.system.install_path / py.venv_name
        venv_path.mkdir()
        with patch("subprocess.run") as mock_run:
            mock_run.return_value = CompletedProcess(args=[], returncode=1, stderr="err")
            res = installer._create_venv(venv_path)
        assert mock_run.call_count == 0
        assert res.success
        assert res.message == f"Virtual environment already exists at {venv_path}."

    def test_requirements_no_file(self, installer: SlurmInstaller, git: GitRepo):
        py = PythonExecutable(git)
        venv_path = installer.system.install_path / py.venv_name
        with patch("subprocess.run") as mock_run:
            mock_run.return_value = CompletedProcess(args=[], returncode=0)
            res = installer._create_venv(venv_path)
        assert res.success
        res = installer._install_requirements(venv_path, installer.system.install_path / "requirements.txt")
        assert not res.success
        assert (
            res.message
            == f"Requirements file is invalid or does not exist: {installer.system.install_path / 'requirements.txt'}"
        )

    def test_requirements_installed(self, installer: SlurmInstaller):
        requirements_file = installer.system.install_path / "requirements.txt"
        venv_path = installer.system.install_path / "venv"
        requirements_file.touch()
        with patch("subprocess.run") as mock_run:
            mock_run.return_value = CompletedProcess(args=[], returncode=0)
            res = installer._install_requirements(venv_path, requirements_file)
        assert res.success
        mock_run.assert_called_once_with(
            [str(venv_path / "bin" / "python"), "-m", "pip", "install", "-r", str(requirements_file)],
            capture_output=True,
            text=True,
        )

    def test_requirements_not_installed(self, installer: SlurmInstaller):
        requirements_file = installer.system.install_path / "requirements.txt"
        requirements_file.touch()
        with patch("subprocess.run") as mock_run:
            mock_run.return_value = CompletedProcess(args=[], returncode=1, stderr="err")
            res = installer._install_requirements(installer.system.install_path, requirements_file)
        assert not res.success
        assert res.message == "Failed to install dependencies from requirements.txt: err"

    def test_all_good_flow(self, installer: SlurmInstaller, git: GitRepo):
        py = PythonExecutable(git)
        py.git_repo.installed_path = installer.system.install_path / py.git_repo.repo_name

        repo_dir = py.git_repo.installed_path
        repo_dir.mkdir(parents=True, exist_ok=True)
        pyproject_file = repo_dir / "pyproject.toml"
        pyproject_file.write_text("[tool.poetry]\nname = 'dummy_project'")

        installer._install_one_git_repo = Mock(return_value=InstallStatusResult(True))
        installer._clone_repository = Mock(return_value=InstallStatusResult(True))
        installer._checkout_commit = Mock(return_value=InstallStatusResult(True))
        installer._create_venv = Mock(return_value=InstallStatusResult(True))
        installer._install_pyproject = Mock(return_value=InstallStatusResult(True))
        installer._install_requirements = Mock(return_value=InstallStatusResult(True))
        res = installer._install_python_executable(py)
        assert res.success
        assert py.git_repo.installed_path == installer.system.install_path / py.git_repo.repo_name
        assert py.venv_path == installer.system.install_path / py.venv_name

    def test_is_installed_no_repo(self, installer: SlurmInstaller, git: GitRepo):
        py = PythonExecutable(git)
        res = installer._is_python_executable_installed(py)
        assert not res.success
        assert res.message == f"Git repository {py.git_repo.url} not cloned"
        assert not (installer.system.install_path / py.git_repo.repo_name).exists()
        assert not py.git_repo.installed_path
        assert not (installer.system.install_path / py.venv_name).exists()
        assert not py.venv_path

    def test_is_installed_no_venv(self, installer: SlurmInstaller, git: GitRepo):
        py = PythonExecutable(git)
        (installer.system.install_path / py.git_repo.repo_name).mkdir()
        res = installer._is_python_executable_installed(py)
        assert not res.success
        assert res.message == f"Virtual environment not created for {py.git_repo.url}"
        assert py.git_repo.installed_path == installer.system.install_path / py.git_repo.repo_name
        assert (installer.system.install_path / py.git_repo.repo_name).exists()
        assert not (installer.system.install_path / py.venv_name).exists()
        assert not py.venv_path

    def test_is_installed_ok(self, installer: SlurmInstaller, git: GitRepo):
        py = PythonExecutable(git)
        (installer.system.install_path / py.git_repo.repo_name).mkdir()
        (installer.system.install_path / py.venv_name).mkdir()
        res = installer._is_python_executable_installed(py)
        assert res.success
        assert res.message == "Python executable installed"
        assert py.git_repo.installed_path == installer.system.install_path / py.git_repo.repo_name
        assert (installer.system.install_path / py.git_repo.repo_name).exists()
        assert py.venv_path == installer.system.install_path / py.venv_name
        assert py.venv_path

    def test_uninstall_no_venv(self, installer: SlurmInstaller, git: GitRepo):
        py = PythonExecutable(git)
        py.venv_path = installer.system.install_path / py.venv_name
        res = installer._uninstall_python_executable(py)
        assert res.success
        assert res.message == f"Virtual environment {py.venv_name} is not created."

    def test_uninstall_venv_removed_ok(self, installer: SlurmInstaller, git: GitRepo):
        py = PythonExecutable(git)
        (installer.system.install_path / py.venv_name).mkdir()
        (installer.system.install_path / py.venv_name / "file").touch()
        py.venv_path = installer.system.install_path / py.venv_name
        res = installer._uninstall_python_executable(py)
        assert res.success
        assert not (installer.system.install_path / py.venv_name).exists()
        assert not py.venv_path

<<<<<<< HEAD
    def test_install_python_executable_prefers_pyproject_toml(self, installer: SlurmInstaller, git: GitRepo):
        repo_dir = installer.system.install_path / git.repo_name
        repo_dir.mkdir(parents=True)
        subdir = repo_dir / "subdir"
        subdir.mkdir()

        pyproject_file = subdir / "pyproject.toml"
        requirements_file = subdir / "requirements.txt"

        pyproject_file.write_text("[tool.poetry]\nname = 'project'")
        requirements_file.write_text("package==1.0")
=======
    def test_install_python_executable_prefers_pyproject_toml(
        self, installer: SlurmInstaller, git: GitRepo, setup_repo
    ):
        repo_dir, subdir, _, _ = setup_repo
>>>>>>> c91ef1ea

        py = PythonExecutable(git, project_subpath=Path("subdir"), dependencies_from_pyproject=True)

        installer._install_one_git_repo = Mock(return_value=InstallStatusResult(True))
        installer._create_venv = Mock(return_value=InstallStatusResult(True))
        installer._install_requirements = Mock(return_value=InstallStatusResult(True))
        installer._install_pyproject = Mock(return_value=InstallStatusResult(True))

        py.git_repo.installed_path = repo_dir

        res = installer._install_python_executable(py)

        assert res.success
        installer._install_pyproject.assert_called_once_with(installer.system.install_path / py.venv_name, subdir)
        installer._install_requirements.assert_not_called()
        assert py.venv_path == installer.system.install_path / py.venv_name

<<<<<<< HEAD
    def test_install_python_executable_prefers_requirements_txt(self, installer: SlurmInstaller, git: GitRepo):
        repo_dir = installer.system.install_path / git.repo_name
        repo_dir.mkdir(parents=True)
        subdir = repo_dir / "subdir"
        subdir.mkdir()

        pyproject_file = subdir / "pyproject.toml"
        requirements_file = subdir / "requirements.txt"

        pyproject_file.write_text("[tool.poetry]\nname = 'project'")
        requirements_file.write_text("package==1.0")
=======
    def test_install_python_executable_prefers_requirements_txt(
        self, installer: SlurmInstaller, git: GitRepo, setup_repo
    ):
        repo_dir, subdir, _, requirements_file = setup_repo
>>>>>>> c91ef1ea

        py = PythonExecutable(git, project_subpath=Path("subdir"), dependencies_from_pyproject=False)

        installer._install_one_git_repo = Mock(return_value=InstallStatusResult(True))
        installer._create_venv = Mock(return_value=InstallStatusResult(True))
        installer._install_requirements = Mock(return_value=InstallStatusResult(True))
        installer._install_pyproject = Mock(return_value=InstallStatusResult(True))

        py.git_repo.installed_path = repo_dir

        res = installer._install_python_executable(py)

        assert res.success
        installer._install_requirements.assert_called_once_with(
            installer.system.install_path / py.venv_name, requirements_file
        )
        installer._install_pyproject.assert_not_called()
        assert py.venv_path == installer.system.install_path / py.venv_name


class TestGitRepo:
    @pytest.fixture
    def git(self):
        return GitRepo(url="./git_url", commit="commit_hash")

    def test_git_repo(self, git: GitRepo):
        assert git.container_mount == f"/git/{git.repo_name}"

        git.mount_as = "/my_mount"
        assert git.container_mount == git.mount_as

    def test_uninstall_no_repo(self, installer: SlurmInstaller, git: GitRepo):
        res = installer._uninstall_git_repo(git)
        assert res.success
        assert res.message == f"Repository {git.url} is not cloned."

    def test_uninstall_no_installed_path(self, installer: SlurmInstaller, git: GitRepo):
        git.installed_path = None
        (installer.system.install_path / git.repo_name).mkdir(parents=True)
        res = installer._uninstall_git_repo(git)
        assert res.success
        assert not git.installed_path
        assert not (installer.system.install_path / git.repo_name).exists()

    def test_uninstall_with_installed_path(self, installer: SlurmInstaller, git: GitRepo):
        git.installed_path = installer.system.install_path / git.repo_name
        git.installed_path.mkdir(parents=True)
        res = installer._uninstall_git_repo(git)
        assert res.success
        assert not (installer.system.install_path / git.repo_name).exists()
        assert not git.installed_path


class TestInstallOneFile:
    @pytest.fixture
    def f(self) -> File:
        return File(Path(__file__))

    def test_no_dst(self, installer: SlurmInstaller, f: File):
        res = installer.install_one(f)
        assert res.success
        assert f.installed_path == installer.system.install_path / f.src.name
        assert f.installed_path.exists()
        assert f.installed_path.read_bytes() == f.src.read_bytes()

    def test_file_exists_but_overriden(self, installer: SlurmInstaller, f: File):
        f.installed_path = installer.system.install_path / f.src.name
        f.installed_path.touch()
        res = installer.install_one(f)
        assert res.success
        assert f.src.read_bytes() == f.installed_path.read_bytes()


def test_check_supported(slurm_system: SlurmSystem):
    slurm_system.install_path.mkdir()
    installer = SlurmInstaller(slurm_system)
    installer._install_docker_image = lambda item: DockerImageCacheResult(True)
    installer._install_python_executable = lambda item: InstallStatusResult(True)
    installer._uninstall_docker_image = lambda item: DockerImageCacheResult(True)
    installer._uninstall_python_executable = lambda item: InstallStatusResult(True)
    installer._is_python_executable_installed = lambda item: InstallStatusResult(True)
    installer.docker_image_cache_manager.check_docker_image_exists = Mock(return_value=DockerImageCacheResult(True))

    git = GitRepo(url="./git_url", commit="commit_hash")
    items = [DockerImage("fake_url/img"), PythonExecutable(git), File(Path(__file__))]
    for item in items:
        res = installer.install_one(item)
        assert res.success

        res = installer.is_installed_one(item)
        assert res.success

        res = installer.uninstall_one(item)
        assert res.success

        res = installer.mark_as_installed_one(item)
        assert res.success

    class MyInstallable(Installable):
        def __eq__(self, other: object) -> bool:
            return True

        def __hash__(self) -> int:
            return hash("MyInstallable")

    unsupported = MyInstallable()
    for func in [
        installer.install_one,
        installer.uninstall_one,
        installer.is_installed_one,
        installer.mark_as_installed_one,
    ]:
        res = func(unsupported)
        assert not res.success
        assert res.message == f"Unsupported item type: {type(unsupported)}"


def test_git_repo():
    git = GitRepo(url="./git_url", commit="commit_hash")
    assert git.container_mount == f"/git/{git.repo_name}"

    git.mount_as = "/my_mount"
    assert git.container_mount == git.mount_as


def test_mark_as_installed(slurm_system: SlurmSystem):
    tdef = NeMoLauncherTestDefinition(
        name="name", description="desc", test_template_name="tt", cmd_args=NeMoLauncherCmdArgs()
    )
    docker = cast(DockerImage, tdef.installables[0])
    py_script = cast(PythonExecutable, tdef.installables[1])

    installer = SlurmInstaller(slurm_system)
    res = installer.mark_as_installed(tdef.installables)

    assert res.success
    assert docker.installed_path == slurm_system.install_path / docker.cache_filename
    assert py_script.git_repo.installed_path == slurm_system.install_path / py_script.git_repo.repo_name<|MERGE_RESOLUTION|>--- conflicted
+++ resolved
@@ -307,24 +307,10 @@
         assert not (installer.system.install_path / py.venv_name).exists()
         assert not py.venv_path
 
-<<<<<<< HEAD
-    def test_install_python_executable_prefers_pyproject_toml(self, installer: SlurmInstaller, git: GitRepo):
-        repo_dir = installer.system.install_path / git.repo_name
-        repo_dir.mkdir(parents=True)
-        subdir = repo_dir / "subdir"
-        subdir.mkdir()
-
-        pyproject_file = subdir / "pyproject.toml"
-        requirements_file = subdir / "requirements.txt"
-
-        pyproject_file.write_text("[tool.poetry]\nname = 'project'")
-        requirements_file.write_text("package==1.0")
-=======
     def test_install_python_executable_prefers_pyproject_toml(
         self, installer: SlurmInstaller, git: GitRepo, setup_repo
     ):
         repo_dir, subdir, _, _ = setup_repo
->>>>>>> c91ef1ea
 
         py = PythonExecutable(git, project_subpath=Path("subdir"), dependencies_from_pyproject=True)
 
@@ -342,24 +328,10 @@
         installer._install_requirements.assert_not_called()
         assert py.venv_path == installer.system.install_path / py.venv_name
 
-<<<<<<< HEAD
-    def test_install_python_executable_prefers_requirements_txt(self, installer: SlurmInstaller, git: GitRepo):
-        repo_dir = installer.system.install_path / git.repo_name
-        repo_dir.mkdir(parents=True)
-        subdir = repo_dir / "subdir"
-        subdir.mkdir()
-
-        pyproject_file = subdir / "pyproject.toml"
-        requirements_file = subdir / "requirements.txt"
-
-        pyproject_file.write_text("[tool.poetry]\nname = 'project'")
-        requirements_file.write_text("package==1.0")
-=======
     def test_install_python_executable_prefers_requirements_txt(
         self, installer: SlurmInstaller, git: GitRepo, setup_repo
     ):
         repo_dir, subdir, _, requirements_file = setup_repo
->>>>>>> c91ef1ea
 
         py = PythonExecutable(git, project_subpath=Path("subdir"), dependencies_from_pyproject=False)
 
