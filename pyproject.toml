--- conflicted
+++ resolved
@@ -18,18 +18,11 @@
 name = "cloudai"
 dynamic = ["version"]
 dependencies = [
-<<<<<<< HEAD
-    "bokeh==3.4.1",
-    "pandas==2.2.1",
-    "tbparse==0.0.8",
-    "toml==0.10.2",
-    "pydantic==2.8.2",
-=======
   "bokeh==3.4.1",
   "pandas==2.2.1",
   "tbparse==0.0.8",
   "toml==0.10.2",
->>>>>>> b1cb5ce0
+  "pydantic==2.8.2",
 ]
 
 [build-system]
