--- conflicted
+++ resolved
@@ -22,11 +22,8 @@
   "pandas==2.2.1",
   "tbparse==0.0.8",
   "toml==0.10.2",
-<<<<<<< HEAD
+  "kubernetes==30.1.0",
   "pydantic==2.8.2",
-=======
-  "kubernetes==30.1.0",
->>>>>>> 03c23d62
 ]
 
   [project.scripts]
