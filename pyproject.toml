--- conflicted
+++ resolved
@@ -30,11 +30,7 @@
   "click>=8.2.1",
 ]
 requires-python = ">=3.10"
-<<<<<<< HEAD
-scripts = { cloudai = "cloudai.__main__:main", "cloudai-ui" = "cloudai_ui.cli:main" }
-=======
-scripts = { cloudai = "cloudai.cli:main" }
->>>>>>> a780c353
+scripts = { cloudai = "cloudai.cli:main", "cloudai-ui" = "cloudai_ui.cli:main" }
 
   [project.optional-dependencies]
   dev = [
@@ -50,9 +46,7 @@
     "pytest-deadfixtures==2.2.*",
     "taplo==0.9.3",
   ]
-  ui = [
-    "flask>=2.3.0",
-  ]
+  ui = ["flask>=2.3.0"]
   docs = [
     "sphinx>=7.0",
     "nvidia-sphinx-theme",
