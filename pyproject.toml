# SPDX-FileCopyrightText: NVIDIA CORPORATION & AFFILIATES
# Copyright (c) 2024 NVIDIA CORPORATION & AFFILIATES. All rights reserved.
# SPDX-License-Identifier: Apache-2.0
#
# Licensed under the Apache License, Version 2.0 (the "License");
# you may not use this file except in compliance with the License.
# You may obtain a copy of the License at
#
#     http://www.apache.org/licenses/LICENSE-2.0
#
# Unless required by applicable law or agreed to in writing, software
# distributed under the License is distributed on an "AS IS" BASIS,
# WITHOUT WARRANTIES OR CONDITIONS OF ANY KIND, either express or implied.
# See the License for the specific language governing permissions and
# limitations under the License.

[project]
name = "cloudai"
dynamic = ["version"]
dependencies = [
  "bokeh==3.4.1",
  "pandas==2.2.1",
  "tbparse==0.0.8",
  "toml==0.10.2",
  "kubernetes==30.1.0",
  "pydantic==2.8.2",
]
  [project.scripts]
  cloudai = "cloudai.__main__:main"

  [project.scripts]
  cloudai = "cloudai.__main__:main"

[build-system]
requires = ["pdm-backend"]
build-backend = "pdm.backend"

[tool.pdm.version]
source = "scm"

<<<<<<< HEAD

=======
>>>>>>> d808b7d8
[tool.ruff]
target-version = "py39"
line-length = 120

  [tool.ruff.format]
  indent-style = "space"

  [tool.ruff.lint]
  select = ["I", "B", "E", "D", "F", "SIM", "W", "C90", "EXE", "ERA"]
  ignore = [
    "D407", # Missing dashed underline after section
    "D203", # conflicts with D211
    "D212", # conflicts with D213
    "D413", # Missing blank line after last section

    # TODO: Remove these once we have docstrings
    "D100", # Missing docstring in public module
    "D102", # Missing docstring in public method
    "D103", # Missing docstring in public function
    "D104", # Missing docstring in public package
    "D107", # Missing docstring in `__init__`
  ]

    [tool.ruff.lint.per-file-ignores]
    "**/tests/*" = ["D"]

[tool.pytest.ini_options]
testpaths = ["tests"]
pythonpath = ["src"]
empty_parameter_set_mark = "fail_at_collect"

[tool.importlinter]
root_package = "cloudai"

  [[tool.importlinter.contracts]]
  name = "_core does not depends on higher level layers"
  type = "layers"
  layers = [
<<<<<<< HEAD
    "installer : parser : report_generator : runner : schema : util : cli",
=======
    "installer : parser : report_generator : runner : schema : util : test_definitions",
>>>>>>> d808b7d8
    "_core",
  ]
  containers = ["cloudai"]

  [[tool.importlinter.contracts]]
  name = "_core is not accessed directly"
  type = "forbidden"
  forbidden_modules = ["cloudai._core"]
  allow_indirect_imports = true # this is to allow "from cloudai import ..."
  source_modules = [
    "cloudai.installer",
    "cloudai.parser",
    "cloudai.report_generator",
    "cloudai.runner",
    "cloudai.schema",
    "cloudai.test_definitions",
    "cloudai.util",
    "cloudai.cli",
  ]

[tool.vulture]
ignore_names = ["mock_datetime_now"]
min_confidence = 100

[tool.coverage.report]
exclude_also = ["@abstractmethod"]<|MERGE_RESOLUTION|>--- conflicted
+++ resolved
@@ -28,9 +28,6 @@
   [project.scripts]
   cloudai = "cloudai.__main__:main"
 
-  [project.scripts]
-  cloudai = "cloudai.__main__:main"
-
 [build-system]
 requires = ["pdm-backend"]
 build-backend = "pdm.backend"
@@ -38,10 +35,6 @@
 [tool.pdm.version]
 source = "scm"
 
-<<<<<<< HEAD
-
-=======
->>>>>>> d808b7d8
 [tool.ruff]
 target-version = "py39"
 line-length = 120
@@ -80,11 +73,7 @@
   name = "_core does not depends on higher level layers"
   type = "layers"
   layers = [
-<<<<<<< HEAD
-    "installer : parser : report_generator : runner : schema : util : cli",
-=======
-    "installer : parser : report_generator : runner : schema : util : test_definitions",
->>>>>>> d808b7d8
+    "installer : parser : report_generator : runner : schema : util : test_definitions : cli",
     "_core",
   ]
   containers = ["cloudai"]
