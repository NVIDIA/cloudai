--- conflicted
+++ resolved
@@ -235,25 +235,14 @@
             if test_info.test_name not in self.test_mapping:
                 raise MissingTestError(test_info.test_name)
             test = self.test_mapping[test_info.test_name]
-
-<<<<<<< HEAD
-            test_defined = test.test_definition.model_dump(exclude_none=False)
-            tc_defined = test_info.tdef_model_dump()
             
-=======
-            test_defined = test.test_definition.model_dump(by_alias=True)
-            tc_defined = test_info.tdef_model_dump(by_alias=True)
->>>>>>> bf4bdf38
+            test_defined = test.test_definition.model_dump(by_alias=True, exclude_none=False)
+            tc_defined = test_info.tdef_model_dump(by_alias=True, exclude_none=False)
             merged_data = deep_merge(test_defined, tc_defined)
             
             test.test_definition = tp.load_test_definition(merged_data, self.strict)
-<<<<<<< HEAD
-        elif test_info.test_template_name:  
-            test = tp._parse_data(test_info.tdef_model_dump(), self.strict)
-=======
-        elif test_info.test_template_name:  # test fully defined in the scenario
-            test = tp._parse_data(test_info.tdef_model_dump(by_alias=True), self.strict)
->>>>>>> bf4bdf38
+        elif test_info.test_template_name:
+            test = tp._parse_data(test_info.tdef_model_dump(by_alias=True, exclude_none=False), self.strict)
         else:
             raise ValueError(
                 f"Cannot configure test case '{test_info.id}' with both 'test_name' and 'test_template_name'."
