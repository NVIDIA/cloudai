# SPDX-FileCopyrightText: NVIDIA CORPORATION & AFFILIATES
# Copyright (c) 2024 NVIDIA CORPORATION & AFFILIATES. All rights reserved.
# SPDX-License-Identifier: Apache-2.0
#
# Licensed under the Apache License, Version 2.0 (the "License");
# you may not use this file except in compliance with the License.
# You may obtain a copy of the License at
#
#     http://www.apache.org/licenses/LICENSE-2.0
#
# Unless required by applicable law or agreed to in writing, software
# distributed under the License is distributed on an "AS IS" BASIS,
# WITHOUT WARRANTIES OR CONDITIONS OF ANY KIND, either express or implied.
# See the License for the specific language governing permissions and
# limitations under the License.

from typing import Literal

from pydantic import BaseModel, ConfigDict, Field

from cloudai import CmdArgs, TestDefinition


class NumaMapping(BaseModel):
    """NUMA mapping configuration."""

    model_config = ConfigDict(extra="forbid")
    enable: bool = True


class Cluster(BaseModel):
    """Cluster configuration."""

    model_config = ConfigDict(extra="forbid")
    gpus_per_node: int = 8


class ExpManager(BaseModel):
    """Experiment manager configuration."""

    model_config = ConfigDict(extra="forbid")
    create_checkpoint_callback: bool = False


class Trainer(BaseModel):
    """Trainer configuration."""

    model_config = ConfigDict(extra="forbid")
    max_steps: int = 400
    val_check_interval: int = 100
    log_every_n_steps: Literal["1", "2"] = "1"
    enable_checkpointing: bool = False


class TrainingModelData(BaseModel):
    """Training model data configuration."""

    model_config = ConfigDict(extra="forbid")
    data_prefix: str = "[]"
    data_impl: str = "mock"


class TrainingModel(BaseModel):
    """Training model configuration."""

    model_config = ConfigDict(extra="forbid")
    global_batch_size: int = 128
    micro_batch_size: int = 2
    tensor_model_parallel_size: int = 4
    pipeline_model_parallel_size: int = 4
    data: TrainingModelData = Field(default_factory=TrainingModelData)


class TrainingRun(BaseModel):
    """Training run configuration."""

    model_config = ConfigDict(extra="forbid")
    time_limit: str = "3:00:00"
    name: str = "run"


class Training(BaseModel):
    """Training configuration."""

    model_config = ConfigDict(extra="forbid")
    values: str = "gpt3/40b_improved"
    exp_manager: ExpManager = Field(default_factory=ExpManager)
    trainer: Trainer = Field(default_factory=Trainer)
    model: TrainingModel = Field(default_factory=TrainingModel)
    run: TrainingRun = Field(default_factory=TrainingRun)


class NeMoLauncherCmdArgs(CmdArgs):
    """NeMoLauncher test command arguments."""

    repository_url: str = "https://github.com/NVIDIA/NeMo-Framework-Launcher.git"
    repository_commit_hash: str = "cf411a9ede3b466677df8ee672bcc6c396e71e1a"
    docker_image_url: str = "nvcr.io/nvidia/nemo:24.05.01"
    stages: str = '["training"]'
<<<<<<< HEAD
=======
    data_dir: str = "~"
>>>>>>> 1254085d
    numa_mapping: NumaMapping = Field(default_factory=NumaMapping)
    cluster: Cluster = Field(default_factory=Cluster)
    training: Training = Field(default_factory=Training)


class NeMoLauncherTestDefinition(TestDefinition):
    """Test object for NeMoLauncher."""

    cmd_args: NeMoLauncherCmdArgs<|MERGE_RESOLUTION|>--- conflicted
+++ resolved
@@ -97,10 +97,7 @@
     repository_commit_hash: str = "cf411a9ede3b466677df8ee672bcc6c396e71e1a"
     docker_image_url: str = "nvcr.io/nvidia/nemo:24.05.01"
     stages: str = '["training"]'
-<<<<<<< HEAD
-=======
     data_dir: str = "~"
->>>>>>> 1254085d
     numa_mapping: NumaMapping = Field(default_factory=NumaMapping)
     cluster: Cluster = Field(default_factory=Cluster)
     training: Training = Field(default_factory=Training)
