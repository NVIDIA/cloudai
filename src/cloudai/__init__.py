# SPDX-FileCopyrightText: NVIDIA CORPORATION & AFFILIATES
# Copyright (c) 2024 NVIDIA CORPORATION & AFFILIATES. All rights reserved.
# SPDX-License-Identifier: Apache-2.0
#
# Licensed under the Apache License, Version 2.0 (the "License");
# you may not use this file except in compliance with the License.
# You may obtain a copy of the License at
#
#     http://www.apache.org/licenses/LICENSE-2.0
#
# Unless required by applicable law or agreed to in writing, software
# distributed under the License is distributed on an "AS IS" BASIS,
# WITHOUT WARRANTIES OR CONDITIONS OF ANY KIND, either express or implied.
# See the License for the specific language governing permissions and
# limitations under the License.

from ._core.base_installer import BaseInstaller, InstallStatusResult
from ._core.base_job import BaseJob
from ._core.base_runner import BaseRunner
from ._core.base_system_parser import BaseSystemParser
from ._core.command_gen_strategy import CommandGenStrategy
from ._core.exceptions import JobIdRetrievalError
from ._core.grader import Grader
from ._core.grading_strategy import GradingStrategy
from ._core.install_strategy import InstallStrategy
from ._core.job_id_retrieval_strategy import JobIdRetrievalStrategy
from ._core.job_status_result import JobStatusResult
from ._core.job_status_retrieval_strategy import JobStatusRetrievalStrategy
from ._core.json_gen_strategy import JsonGenStrategy
from ._core.parser import Parser
from ._core.registry import Registry
from ._core.report_generation_strategy import ReportGenerationStrategy
from ._core.runner import Runner
from ._core.system import System
<<<<<<< HEAD
from ._core.test import CmdArgs, Test, TestDefinition
from ._core.test_parser import TestParser
from ._core.test_scenario import TestScenario
=======
from ._core.test import Test
from ._core.test_scenario import TestRun, TestScenario
>>>>>>> 03c23d62
from ._core.test_template import TestTemplate
from ._core.test_template_strategy import TestTemplateStrategy
from .installer.installer import Installer
from .installer.kubernetes_installer import KubernetesInstaller
from .installer.slurm_installer import SlurmInstaller
from .installer.standalone_installer import StandaloneInstaller
from .parser.system_parser.kubernetes_system_parser import KubernetesSystemParser
from .parser.system_parser.slurm_system_parser import SlurmSystemParser
from .parser.system_parser.standalone_system_parser import StandaloneSystemParser
from .report_generator import ReportGenerator
from .runner.kubernetes.kubernetes_runner import KubernetesRunner
from .runner.slurm.slurm_runner import SlurmRunner
from .runner.standalone.standalone_runner import StandaloneRunner
from .schema.test_template.chakra_replay.grading_strategy import ChakraReplayGradingStrategy
from .schema.test_template.chakra_replay.report_generation_strategy import ChakraReplayReportGenerationStrategy
from .schema.test_template.chakra_replay.slurm_command_gen_strategy import ChakraReplaySlurmCommandGenStrategy
from .schema.test_template.chakra_replay.slurm_install_strategy import ChakraReplaySlurmInstallStrategy
from .schema.test_template.chakra_replay.template import ChakraReplay
from .schema.test_template.common.default_job_status_retrieval_strategy import DefaultJobStatusRetrievalStrategy
from .schema.test_template.common.slurm_job_id_retrieval_strategy import SlurmJobIdRetrievalStrategy
from .schema.test_template.common.standalone_job_id_retrieval_strategy import StandaloneJobIdRetrievalStrategy
from .schema.test_template.jax_toolbox.grading_strategy import JaxToolboxGradingStrategy
from .schema.test_template.jax_toolbox.job_status_retrieval_strategy import JaxToolboxJobStatusRetrievalStrategy
from .schema.test_template.jax_toolbox.report_generation_strategy import JaxToolboxReportGenerationStrategy
from .schema.test_template.jax_toolbox.slurm_command_gen_strategy import JaxToolboxSlurmCommandGenStrategy
from .schema.test_template.jax_toolbox.slurm_install_strategy import JaxToolboxSlurmInstallStrategy
from .schema.test_template.jax_toolbox.template import JaxToolbox
from .schema.test_template.nccl_test.grading_strategy import NcclTestGradingStrategy
from .schema.test_template.nccl_test.job_status_retrieval_strategy import NcclTestJobStatusRetrievalStrategy
from .schema.test_template.nccl_test.kubernetes_json_gen_strategy import NcclTestKubernetesJsonGenStrategy
from .schema.test_template.nccl_test.report_generation_strategy import NcclTestReportGenerationStrategy
from .schema.test_template.nccl_test.slurm_command_gen_strategy import NcclTestSlurmCommandGenStrategy
from .schema.test_template.nccl_test.slurm_install_strategy import NcclTestSlurmInstallStrategy
from .schema.test_template.nccl_test.template import NcclTest
from .schema.test_template.nemo_launcher.grading_strategy import NeMoLauncherGradingStrategy
from .schema.test_template.nemo_launcher.report_generation_strategy import NeMoLauncherReportGenerationStrategy
from .schema.test_template.nemo_launcher.slurm_command_gen_strategy import NeMoLauncherSlurmCommandGenStrategy
from .schema.test_template.nemo_launcher.slurm_install_strategy import NeMoLauncherSlurmInstallStrategy
from .schema.test_template.nemo_launcher.slurm_job_id_retrieval_strategy import (
    NeMoLauncherSlurmJobIdRetrievalStrategy,
)
from .schema.test_template.nemo_launcher.template import NeMoLauncher
from .schema.test_template.sleep.grading_strategy import SleepGradingStrategy
from .schema.test_template.sleep.kubernetes_install_strategy import SleepKubernetesInstallStrategy
from .schema.test_template.sleep.kubernetes_json_gen_strategy import SleepKubernetesJsonGenStrategy
from .schema.test_template.sleep.report_generation_strategy import SleepReportGenerationStrategy
from .schema.test_template.sleep.slurm_command_gen_strategy import SleepSlurmCommandGenStrategy
from .schema.test_template.sleep.standalone_command_gen_strategy import SleepStandaloneCommandGenStrategy
from .schema.test_template.sleep.standalone_install_strategy import SleepStandaloneInstallStrategy
from .schema.test_template.sleep.template import Sleep
from .schema.test_template.ucc_test.grading_strategy import UCCTestGradingStrategy
from .schema.test_template.ucc_test.report_generation_strategy import UCCTestReportGenerationStrategy
from .schema.test_template.ucc_test.slurm_command_gen_strategy import UCCTestSlurmCommandGenStrategy
from .schema.test_template.ucc_test.slurm_install_strategy import UCCTestSlurmInstallStrategy
from .schema.test_template.ucc_test.template import UCCTest
from .systems.kubernetes.kubernetes_system import KubernetesSystem
from .systems.slurm.slurm_system import SlurmSystem
from .systems.standalone_system import StandaloneSystem
from .test_definitions.test_definitions import (
    ChakraReplayTestDefinition,
    GPTTestDefinition,
    GrokTestDefinition,
    NCCLTestDefinition,
    NeMoLauncherTestDefinition,
    SleepTestDefinition,
    UCCTestDefinition,
)

Registry().add_system_parser("standalone", StandaloneSystemParser)
Registry().add_system_parser("slurm", SlurmSystemParser)
Registry().add_system_parser("kubernetes", KubernetesSystemParser)

Registry().add_runner("slurm", SlurmRunner)
Registry().add_runner("kubernetes", KubernetesRunner)
Registry().add_runner("standalone", StandaloneRunner)

Registry().add_strategy(InstallStrategy, [SlurmSystem], [NcclTest], NcclTestSlurmInstallStrategy)
Registry().add_strategy(InstallStrategy, [SlurmSystem], [NeMoLauncher], NeMoLauncherSlurmInstallStrategy)
Registry().add_strategy(
    ReportGenerationStrategy, [SlurmSystem, KubernetesSystem], [NcclTest], NcclTestReportGenerationStrategy
)
Registry().add_strategy(CommandGenStrategy, [StandaloneSystem], [Sleep], SleepStandaloneCommandGenStrategy)
Registry().add_strategy(CommandGenStrategy, [SlurmSystem], [Sleep], SleepSlurmCommandGenStrategy)
Registry().add_strategy(JsonGenStrategy, [KubernetesSystem], [Sleep], SleepKubernetesJsonGenStrategy)
Registry().add_strategy(InstallStrategy, [SlurmSystem], [JaxToolbox], JaxToolboxSlurmInstallStrategy)
Registry().add_strategy(JsonGenStrategy, [KubernetesSystem], [NcclTest], NcclTestKubernetesJsonGenStrategy)
Registry().add_strategy(GradingStrategy, [SlurmSystem], [NcclTest], NcclTestGradingStrategy)
Registry().add_strategy(InstallStrategy, [SlurmSystem], [UCCTest], UCCTestSlurmInstallStrategy)
Registry().add_strategy(InstallStrategy, [StandaloneSystem, SlurmSystem], [Sleep], SleepStandaloneInstallStrategy)
Registry().add_strategy(InstallStrategy, [KubernetesSystem], [Sleep], SleepKubernetesInstallStrategy)
Registry().add_strategy(
    ReportGenerationStrategy, [StandaloneSystem, SlurmSystem], [Sleep], SleepReportGenerationStrategy
)
Registry().add_strategy(ReportGenerationStrategy, [SlurmSystem], [NeMoLauncher], NeMoLauncherReportGenerationStrategy)
Registry().add_strategy(CommandGenStrategy, [SlurmSystem], [NcclTest], NcclTestSlurmCommandGenStrategy)
Registry().add_strategy(GradingStrategy, [SlurmSystem], [Sleep], SleepGradingStrategy)
Registry().add_strategy(ReportGenerationStrategy, [SlurmSystem], [JaxToolbox], JaxToolboxReportGenerationStrategy)
Registry().add_strategy(JobIdRetrievalStrategy, [SlurmSystem], [NeMoLauncher], NeMoLauncherSlurmJobIdRetrievalStrategy)
Registry().add_strategy(CommandGenStrategy, [SlurmSystem], [NeMoLauncher], NeMoLauncherSlurmCommandGenStrategy)
Registry().add_strategy(ReportGenerationStrategy, [SlurmSystem], [UCCTest], UCCTestReportGenerationStrategy)
Registry().add_strategy(GradingStrategy, [SlurmSystem], [NeMoLauncher], NeMoLauncherGradingStrategy)
Registry().add_strategy(GradingStrategy, [SlurmSystem], [JaxToolbox], JaxToolboxGradingStrategy)
Registry().add_strategy(GradingStrategy, [SlurmSystem], [UCCTest], UCCTestGradingStrategy)
Registry().add_strategy(CommandGenStrategy, [SlurmSystem], [JaxToolbox], JaxToolboxSlurmCommandGenStrategy)
Registry().add_strategy(
    JobIdRetrievalStrategy,
    [SlurmSystem],
    [ChakraReplay, JaxToolbox, NcclTest, UCCTest, Sleep],
    SlurmJobIdRetrievalStrategy,
)
Registry().add_strategy(JobIdRetrievalStrategy, [StandaloneSystem], [Sleep], StandaloneJobIdRetrievalStrategy)
Registry().add_strategy(JobStatusRetrievalStrategy, [StandaloneSystem], [Sleep], DefaultJobStatusRetrievalStrategy)
Registry().add_strategy(
    JobStatusRetrievalStrategy, [KubernetesSystem], [Sleep, NcclTest], DefaultJobStatusRetrievalStrategy
)
Registry().add_strategy(JobStatusRetrievalStrategy, [SlurmSystem], [NcclTest], NcclTestJobStatusRetrievalStrategy)
Registry().add_strategy(JobStatusRetrievalStrategy, [SlurmSystem], [JaxToolbox], JaxToolboxJobStatusRetrievalStrategy)
Registry().add_strategy(
    JobStatusRetrievalStrategy,
    [SlurmSystem],
    [ChakraReplay, UCCTest, NeMoLauncher, Sleep],
    DefaultJobStatusRetrievalStrategy,
)
Registry().add_strategy(CommandGenStrategy, [SlurmSystem], [UCCTest], UCCTestSlurmCommandGenStrategy)
Registry().add_strategy(InstallStrategy, [SlurmSystem], [ChakraReplay], ChakraReplaySlurmInstallStrategy)
Registry().add_strategy(ReportGenerationStrategy, [SlurmSystem], [ChakraReplay], ChakraReplayReportGenerationStrategy)
Registry().add_strategy(GradingStrategy, [SlurmSystem], [ChakraReplay], ChakraReplayGradingStrategy)
Registry().add_strategy(CommandGenStrategy, [SlurmSystem], [ChakraReplay], ChakraReplaySlurmCommandGenStrategy)

Registry().add_test_template("ChakraReplay", ChakraReplay)
Registry().add_test_template("JaxToolbox", JaxToolbox)
Registry().add_test_template("NcclTest", NcclTest)
Registry().add_test_template("NeMoLauncher", NeMoLauncher)
Registry().add_test_template("Sleep", Sleep)
Registry().add_test_template("UCCTest", UCCTest)

Registry().add_installer("slurm", SlurmInstaller)
Registry().add_installer("standalone", StandaloneInstaller)
Registry().add_installer("kubernetes", KubernetesInstaller)

Registry().add_test_definition("UCCTest", UCCTestDefinition)
Registry().add_test_definition("NcclTest", NCCLTestDefinition)
Registry().add_test_definition("ChakraReplay", ChakraReplayTestDefinition)
Registry().add_test_definition("Sleep", SleepTestDefinition)
Registry().add_test_definition("NeMoLauncher", NeMoLauncherTestDefinition)
Registry().add_test_definition("JaxToolboxGrok", GrokTestDefinition)
Registry().add_test_definition("JaxToolboxGPT", GPTTestDefinition)

__all__ = [
    "BaseInstaller",
    "BaseJob",
    "BaseRunner",
    "BaseSystemParser",
    "CmdArgs",
    "CommandGenStrategy",
    "JsonGenStrategy",
    "Grader",
    "GradingStrategy",
    "Installer",
    "InstallStatusResult",
    "InstallStrategy",
    "JobIdRetrievalError",
    "JobStatusResult",
    "Parser",
    "ReportGenerationStrategy",
    "ReportGenerator",
    "Runner",
    "System",
    "Test",
<<<<<<< HEAD
    "TestDefinition",
    "TestParser",
=======
    "TestRun",
>>>>>>> 03c23d62
    "TestScenario",
    "TestTemplate",
    "TestTemplateStrategy",
]<|MERGE_RESOLUTION|>--- conflicted
+++ resolved
@@ -32,14 +32,8 @@
 from ._core.report_generation_strategy import ReportGenerationStrategy
 from ._core.runner import Runner
 from ._core.system import System
-<<<<<<< HEAD
 from ._core.test import CmdArgs, Test, TestDefinition
-from ._core.test_parser import TestParser
-from ._core.test_scenario import TestScenario
-=======
-from ._core.test import Test
 from ._core.test_scenario import TestRun, TestScenario
->>>>>>> 03c23d62
 from ._core.test_template import TestTemplate
 from ._core.test_template_strategy import TestTemplateStrategy
 from .installer.installer import Installer
@@ -195,7 +189,6 @@
     "BaseSystemParser",
     "CmdArgs",
     "CommandGenStrategy",
-    "JsonGenStrategy",
     "Grader",
     "GradingStrategy",
     "Installer",
@@ -203,18 +196,15 @@
     "InstallStrategy",
     "JobIdRetrievalError",
     "JobStatusResult",
+    "JsonGenStrategy",
     "Parser",
     "ReportGenerationStrategy",
     "ReportGenerator",
     "Runner",
     "System",
     "Test",
-<<<<<<< HEAD
     "TestDefinition",
-    "TestParser",
-=======
     "TestRun",
->>>>>>> 03c23d62
     "TestScenario",
     "TestTemplate",
     "TestTemplateStrategy",
