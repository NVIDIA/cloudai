# Copyright (c) 2024, NVIDIA CORPORATION.  All rights reserved.
#
# Licensed under the Apache License, Version 2.0 (the "License");
# you may not use this file except in compliance with the License.
# You may obtain a copy of the License at
#
#     http://www.apache.org/licenses/LICENSE-2.0
#
# Unless required by applicable law or agreed to in writing, software
# distributed under the License is distributed on an "AS IS" BASIS,
# WITHOUT WARRANTIES OR CONDITIONS OF ANY KIND, either express or implied.
# See the License for the specific language governing permissions and
# limitations under the License.

import argparse
import asyncio
import logging
import logging.config
import sys
from pathlib import Path
from typing import Optional

from cloudai import Installer, Parser, ReportGenerator, Runner


def setup_logging(log_file: str, log_level: str) -> None:
    """
    Configure logging for the application.

    Args:
        log_level (str): The logging level (e.g., DEBUG, INFO).
        log_file (str): The name of the log file.
    """
    numeric_level = getattr(logging, log_level.upper(), None)
    if not isinstance(numeric_level, int):
        raise ValueError(f"Invalid log level: {log_level}")

    LOGGING_CONFIG = {
        "version": 1,
        "disable_existing_loggers": True,
        "formatters": {
            "standard": {"format": "%(asctime)s - %(levelname)s - %(message)s"},
            "short": {"format": "[%(levelname)s] %(message)s"},
        },
        "handlers": {
            "default": {
                "level": log_level.upper(),
                "formatter": "short",
                "class": "logging.StreamHandler",
                "stream": "ext://sys.stdout",
            },
            "debug_file": {
                "level": "DEBUG",
                "formatter": "standard",
                "class": "logging.FileHandler",
                "filename": log_file,
                "mode": "w",
            },
        },
        "loggers": {
            "": {
                "handlers": ["default", "debug_file"],
                "level": "DEBUG",
                "propagate": False,
            },
        },
    }
    logging.config.dictConfig(LOGGING_CONFIG)


def parse_arguments() -> argparse.Namespace:
    """
    Parse command-line arguments, offering options for various operating modes, paths for installation, etc.

    Returns
        argparse.Namespace: An object containing all the parsed command-line
        arguments.
    """
    parser = argparse.ArgumentParser(description="CloudAI")
    parser.add_argument(
        "--mode",
        default="run",
        choices=[
            "install",
            "dry-run",
            "run",
            "generate-report",
            "uninstall",
        ],
        help=(
            "Operating mode: 'install' to install test templates, 'dry-run' "
            "to simulate running experiments without checking for "
            "installation, 'run' to run experiments, 'generate-report' to "
            "generate a report from existing data, 'uninstall' to remove "
            "installed templates."
        ),
    )
    parser.add_argument(
        "--system_config_path",
        required=True,
        help="Path to the system configuration file.",
    )
    parser.add_argument(
        "--test_template_path",
        default="conf/v0.6/general/test_template",
        help="Path to the test template configuration directory.",
    )
    parser.add_argument(
        "--test_path",
        default="conf/v0.6/general/test",
        help="Path to the test configuration directory.",
    )
    parser.add_argument(
        "--test_scenario_path",
        required=False,
        help="Path to the test scenario file.",
    )
    parser.add_argument("--output_path", help="Path to the output directory.")
    parser.add_argument("--log_file", default="debug.log", help="The name of the log file.")
    parser.add_argument(
        "--log_level",
        default="INFO",
        choices=["DEBUG", "INFO", "WARNING", "ERROR", "CRITICAL"],
        help="Set the logging level (e.g., DEBUG, INFO, WARNING, ERROR, CRITICAL)",
    )

    return parser.parse_args()


def handle_install_and_uninstall(
    mode: str, system_config_path: Path, test_template_path: Path, output_path: Optional[Path] = None
) -> None:
    """
    Manage the installation or uninstallation process for CloudAI.

    Based on user-specified mode, utilizing the Installer and Parser classes.

    Args:
        mode (str): The mode of operation (e.g., install, uninstall).
        system_config_path (Path): The path to the system configuration file.
        test_template_path (Path): The path to the test template configuration directory.
        output_path (Optional[Path]): The path to the output directory.
    """
    logging.info("Starting configuration parsing")
    parser = Parser(str(system_config_path), str(test_template_path))
    system, test_templates = parser.parse_system_and_templates()

    if output_path:
        system.output_path = str(output_path.absolute())

    system.update()

    logging.info(f"System Name: {system.name}")
    logging.info(f"Scheduler: {system.scheduler}")

    installer = Installer(system)

    if mode == "install":
        logging.info("Installing test templates.")
        if installer.is_installed(test_templates):
            logging.info("CloudAI is already installed.")
        else:
            result = installer.install(test_templates)
            if not result:
                logging.error(result)
                exit(1)

    elif mode == "uninstall":
        logging.info("Uninstalling test templates.")
        result = installer.uninstall(test_templates)
        if not result:
            logging.error(result)
            sys.exit(1)


def handle_dry_run_and_run(
    mode: str,
    system_config_path: Path,
    test_template_path: Path,
    test_path: Path,
    test_scenario_path: Optional[Path] = None,
    output_path: Optional[Path] = None,
) -> None:
    """
    Execute the dry-run or run modes for CloudAI.

    Includes parsing configurations, verifying installations, and executing test scenarios.

    Args:
        mode (str): The mode of operation (e.g., dry-run, run).
        system_config_path (Path): The path to the system configuration file.
        test_template_path (Path): The path to the test template configuration directory.
        test_path (Path): The path to the test configuration directory.
        test_scenario_path (Optional[Path]): The path to the test scenario file.
        output_path (Optional[Path]): The path to the output directory.
    """
    logging.info("Starting configuration parsing")
    parser = Parser(
        str(system_config_path),
        str(test_template_path),
        str(test_path),
        str(test_scenario_path) if test_scenario_path else None,
    )
    system, test_templates, test_scenario = parser.parse()

    if output_path:
        system.output_path = str(output_path.absolute())

    system.update()

    logging.info(f"System Name: {system.name}")
    logging.info(f"Scheduler: {system.scheduler}")
    logging.info(f"Test Scenario Name: {test_scenario.name}")

<<<<<<< HEAD
    if mode == "run":
        logging.info("Checking if test templates are installed.")
        installer = Installer(system)
        result = installer.is_installed(test_templates)
        if not result:
            logging.error("CloudAI has not been installed. Please run install mode first.")
            logging.error(result)
            exit(1)

    logging.info(test_scenario.pretty_print())
=======
    test_scenario.pretty_print()
>>>>>>> 9720f96b

    runner = Runner(mode, system, test_scenario)
    asyncio.run(runner.run())

    logging.info(f"All test scenario results stored at: {runner.runner.output_path}")

    if mode == "run":
        logging.info(
            "All test scenario execution attempts are complete. Please review"
            " the 'debug.log' file to confirm successful completion or to"
            " identify any issues."
        )

        generator = ReportGenerator(runner.runner.output_path)
        generator.generate_report(test_scenario)


def handle_generate_report(
    system_config_path: Path,
    test_template_path: Path,
    test_path: Path,
    output_path: Path,
    test_scenario_path: Optional[Path] = None,
) -> None:
    """
    Generate a report based on the existing configuration and test results.

    Args:
        system_config_path (Path): The path to the system configuration file.
        test_template_path (Path): The path to the test template configuration directory.
        test_path (Path): The path to the test configuration directory.
        output_path (Path): The path to the output directory.
        test_scenario_path (Optional[Path]): The path to the test scenario file.
    """
    logging.info("Generating report based on system and test templates")
    parser = Parser(
        str(system_config_path),
        str(test_template_path),
        str(test_path),
        str(test_scenario_path),
    )
    system, test_templates, test_scenario = parser.parse()

    generator = ReportGenerator(str(output_path))
    generator.generate_report(test_scenario)

    logging.info("Report generation completed.")


def main() -> None:
    args = parse_arguments()

    setup_logging(args.log_file, args.log_level)

    system_config_path = Path(args.system_config_path)
    test_template_path = Path(args.test_template_path)
    test_path = Path(args.test_path)
    test_scenario_path = Path(args.test_scenario_path) if args.test_scenario_path else None
    output_path = Path(args.output_path) if args.output_path else None

    if args.mode in ["install", "uninstall"]:
        handle_install_and_uninstall(args.mode, system_config_path, test_template_path, output_path=output_path)
    elif args.mode in ["dry-run", "run"]:
        handle_dry_run_and_run(
            args.mode, system_config_path, test_template_path, test_path, test_scenario_path, output_path
        )
    elif args.mode == "generate-report":
        if not output_path:
            logging.error("Error: --output_path is required when mode is generate-report.")
            exit(1)
        handle_generate_report(system_config_path, test_template_path, test_path, output_path, test_scenario_path)


if __name__ == "__main__":
    main()<|MERGE_RESOLUTION|>--- conflicted
+++ resolved
@@ -212,20 +212,7 @@
     logging.info(f"Scheduler: {system.scheduler}")
     logging.info(f"Test Scenario Name: {test_scenario.name}")
 
-<<<<<<< HEAD
-    if mode == "run":
-        logging.info("Checking if test templates are installed.")
-        installer = Installer(system)
-        result = installer.is_installed(test_templates)
-        if not result:
-            logging.error("CloudAI has not been installed. Please run install mode first.")
-            logging.error(result)
-            exit(1)
-
-    logging.info(test_scenario.pretty_print())
-=======
     test_scenario.pretty_print()
->>>>>>> 9720f96b
 
     runner = Runner(mode, system, test_scenario)
     asyncio.run(runner.run())
