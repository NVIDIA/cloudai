# SPDX-FileCopyrightText: NVIDIA CORPORATION & AFFILIATES
# Copyright (c) 2024-2025 NVIDIA CORPORATION & AFFILIATES. All rights reserved.
# SPDX-License-Identifier: Apache-2.0
#
# Licensed under the Apache License, Version 2.0 (the "License");
# you may not use this file except in compliance with the License.
# You may obtain a copy of the License at
#
#     http://www.apache.org/licenses/LICENSE-2.0
#
# Unless required by applicable law or agreed to in writing, software
# distributed under the License is distributed on an "AS IS" BASIS,
# WITHOUT WARRANTIES OR CONDITIONS OF ANY KIND, either express or implied.
# See the License for the specific language governing permissions and
# limitations under the License.

from pathlib import Path
from typing import List, Optional, Union, cast

from pydantic import BaseModel, ConfigDict, Field

from cloudai import DockerImage, File, Installable, TestRun

from ...models.workload import CmdArgs, TestDefinition


class Plugin(BaseModel):
    """Plugin configuration for NeMoRun."""

    model_config = ConfigDict(extra="allow")

    fp8: Optional[str] = None
    fp8_margin: Optional[int] = None
    fp8_amax_history_len: Optional[int] = None
    fp8_amax_compute_algo: Optional[str] = None
    fp8_wgrad: Optional[bool] = None
    fp8_params: Optional[bool] = None
    grad_reduce_in_fp32: Optional[bool] = None


class OptimConfig(BaseModel):
    """Configuration for NeMoRun."""

    model_config = ConfigDict(extra="allow")
    use_precision_aware_optimizer: Optional[Union[bool, List[bool]]] = None


class Optim(BaseModel):
    """Optimizer configuration for NeMoRun."""

    model_config = ConfigDict(extra="allow")
    config: Optional[OptimConfig] = None


class Data(BaseModel):
    """Data configuration for NeMoRun."""

    model_config = ConfigDict(extra="allow")

    seq_length: Union[int, List[int]] = 8192
    micro_batch_size: Union[int, List[int]] = 1
    global_batch_size: Union[int, List[int]] = 1
    num_train_samples: Optional[int] = 1000


class TrainerStrategy(BaseModel):
    """Trainer strategy configuration for NeMoRun."""

    model_config = ConfigDict(extra="allow")

    tensor_model_parallel_size: Union[int, List[int]] = 1
    pipeline_model_parallel_size: Union[int, List[int]] = 1
    context_parallel_size: Union[int, List[int]] = 2
    virtual_pipeline_model_parallel_size: Optional[Union[int, List[int]]] = None


class Trainer(BaseModel):
    """Trainer configuration for NeMoRun."""

    model_config = ConfigDict(extra="allow")

    max_steps: Union[int, List[int]] = 100
<<<<<<< HEAD
    val_check_interval: Union[int, List[int]] = 1000
    num_nodes: Optional[int] = None  # sweeps are done via TestRun.num_nodes
=======
    val_check_interval: Union[int, float, list[Union[int, float]]] = 1000
    num_nodes: Optional[Union[int, List[int]]] = None
>>>>>>> 4edf2812
    strategy: TrainerStrategy = Field(default_factory=TrainerStrategy)
    plugins: Optional[Plugin] = None
    callbacks: Optional[Union[str, list[str]]] = None


class LogCkpt(BaseModel):
    """Logging checkpoint configuration for NeMoRun."""

    model_config = ConfigDict(extra="allow")

    save_on_train_epoch_end: Optional[bool] = Field(default=None)
    save_last: Optional[bool] = Field(default=None)


class LogTensorboard(BaseModel):
    """Logging tensorboard configuration for NeMoRun."""

    model_config = ConfigDict(extra="allow")
    save_dir: Union[str, Path] = Field(default="logs")
    name: Optional[str] = Field(default="default")


class Log(BaseModel):
    """Base logging configuration for NeMoRun."""

    ckpt: Optional[LogCkpt] = Field(default=None)
    tensorboard: Optional[LogTensorboard] = Field(default=None)

    model_config = ConfigDict(extra="allow")


class NeMoRunCmdArgs(CmdArgs):
    """NeMoRun test command arguments."""

    docker_image_url: str
    task: str
    recipe_name: str
    num_layers: Optional[int] = None
    trainer: Trainer = Field(default_factory=Trainer)
    log: Log = Field(default_factory=Log)
    data: Data = Field(default_factory=Data)
    optim: Optim = Field(default_factory=Optim)


class NeMoRunTestDefinition(TestDefinition):
    """NeMoRun test definition."""

    cmd_args: NeMoRunCmdArgs
    _docker_image: Optional[DockerImage] = None
    script: File = File(Path(__file__).parent.parent / "nemo_run/cloudai_nemorun.py")

    @property
    def docker_image(self) -> DockerImage:
        if not self._docker_image:
            self._docker_image = DockerImage(url=self.cmd_args.docker_image_url)
        return self._docker_image

    @property
    def installables(self) -> list[Installable]:
        """Get list of installable objects."""
        return [self.docker_image, self.script]

    def constraint_check(self, tr: TestRun) -> bool:
        """Check constraints for NeMoRun."""
        tp = cast(int, self.cmd_args.trainer.strategy.tensor_model_parallel_size)
        pp = cast(int, self.cmd_args.trainer.strategy.pipeline_model_parallel_size)
        cp = cast(int, self.cmd_args.trainer.strategy.context_parallel_size)
        vp = cast(Optional[int], self.cmd_args.trainer.strategy.virtual_pipeline_model_parallel_size)
        num_gpus = tr.nnodes * 8
        num_layers = cast(int, self.cmd_args.num_layers)
        dp = num_gpus // (tp * pp * cp)
        mbs = cast(int, self.cmd_args.data.micro_batch_size)
        gbs = cast(int, self.cmd_args.data.global_batch_size)

        constraint1 = num_gpus % (tp * pp * cp) == 0
        constraint2 = True if vp is None else (num_layers // pp) % vp == 0
        constraint3 = dp != 0
        constraint4 = gbs % (mbs * dp) == 0 if dp != 0 else False

        return constraint1 and constraint2 and constraint3 and constraint4

    @property
    def update_num_train_samples(self) -> Optional[int]:
        """Calculate num_train_samples based on global_batch_size and max_steps."""
        gbs = self.cmd_args.data.global_batch_size
        max_steps = self.cmd_args.trainer.max_steps

        if isinstance(gbs, int) and isinstance(max_steps, int):
            return gbs * max_steps
        return None<|MERGE_RESOLUTION|>--- conflicted
+++ resolved
@@ -80,13 +80,9 @@
     model_config = ConfigDict(extra="allow")
 
     max_steps: Union[int, List[int]] = 100
-<<<<<<< HEAD
-    val_check_interval: Union[int, List[int]] = 1000
     num_nodes: Optional[int] = None  # sweeps are done via TestRun.num_nodes
-=======
     val_check_interval: Union[int, float, list[Union[int, float]]] = 1000
     num_nodes: Optional[Union[int, List[int]]] = None
->>>>>>> 4edf2812
     strategy: TrainerStrategy = Field(default_factory=TrainerStrategy)
     plugins: Optional[Plugin] = None
     callbacks: Optional[Union[str, list[str]]] = None
