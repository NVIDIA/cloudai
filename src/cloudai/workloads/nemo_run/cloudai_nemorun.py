--- conflicted
+++ resolved
@@ -656,7 +656,6 @@
     return tp_overlap_cfg, tp_comm_overlap
 
 
-<<<<<<< HEAD
 # Find the index of MegatronCommOverlapCallback in an existing callbacks list
 def get_comm_overlap_callback_idx(callbacks: list) -> Optional[int]:
     for idx, cb in enumerate(callbacks):
@@ -672,7 +671,7 @@
 # Convert dataclass-based TP overlap cfgs to run.Config when needed
 def to_run_config(obj):
     return obj
-=======
+
 def set_perf_optimization_configs(recipe):
     recipe.model.config.cross_entropy_fusion_impl = "te"
 
@@ -683,7 +682,7 @@
         recipe.trainer.strategy.ddp.check_for_large_grads = False
 
     return recipe
->>>>>>> bf4bdf38
+
 
 
 # LLAMA3 8B Recipe
