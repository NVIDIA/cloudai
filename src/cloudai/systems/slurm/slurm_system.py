# SPDX-FileCopyrightText: NVIDIA CORPORATION & AFFILIATES
# Copyright (c) 2024 NVIDIA CORPORATION & AFFILIATES. All rights reserved.
# SPDX-License-Identifier: Apache-2.0
#
# Licensed under the Apache License, Version 2.0 (the "License");
# you may not use this file except in compliance with the License.
# You may obtain a copy of the License at
#
#     http://www.apache.org/licenses/LICENSE-2.0
#
# Unless required by applicable law or agreed to in writing, software
# distributed under the License is distributed on an "AS IS" BASIS,
# WITHOUT WARRANTIES OR CONDITIONS OF ANY KIND, either express or implied.
# See the License for the specific language governing permissions and
# limitations under the License.

import getpass
import logging
import re
from pathlib import Path
from typing import Any, Dict, List, Optional, Tuple

<<<<<<< HEAD
from pydantic import BaseModel, ConfigDict

from cloudai import System
=======
from cloudai import BaseJob, System
>>>>>>> b1cb5ce0
from cloudai.util import CommandShell

from .slurm_node import SlurmNode, SlurmNodeState


def parse_node_list(node_list: str) -> List[str]:
    """
    Expand a list of node names (with ranges) into a flat list of individual node names, keeping leading zeroes.

    Args:
        node_list (str): A list of node names, possibly including ranges.

    Returns:
        List[str]: A flat list of expanded node names with preserved zeroes.
    """
    node_list = node_list.strip()
    nodes = []
    if not node_list:
        return []

    components = re.split(r",\s*(?![^[]*\])", node_list)
    for component in components:
        if "[" not in component:
            nodes.append(component)
        else:
            header, node_number = component.split("[")
            node_number = node_number.replace("]", "")
            ranges = node_number.split(",")
            for r in ranges:
                if "-" in r:
                    start_node, end_node = r.split("-")
                    number_of_digits = len(end_node)
                    nodes.extend(
                        [f"{header}{str(i).zfill(number_of_digits)}" for i in range(int(start_node), int(end_node) + 1)]
                    )
                else:
                    nodes.append(f"{header}{r}")

    return nodes


class SlurmGroup(BaseModel):
    """Represents a group of nodes within a partition."""

    model_config = ConfigDict(extra="forbid")
    name: str
    nodes: List[str]


class SlurmPartition(BaseModel):
    """Represents a partition within a Slurm system."""

    model_config = ConfigDict(extra="forbid")
    name: str
    nodes: List[str]
    groups: List[SlurmGroup] = []

    _slurm_nodes: List[SlurmNode] = []

    @property
    def slurm_nodes(self) -> List[SlurmNode]:
        if self._slurm_nodes:
            return self._slurm_nodes

        node_names = set()
        for nodes_list in self.nodes:
            node_names.update(set(parse_node_list(nodes_list)))

        self._slurm_nodes = [
            SlurmNode(name=node_name, partition=self.name, state=SlurmNodeState.UNKNOWN_STATE)
            for node_name in node_names
        ]
        return self._slurm_nodes


class SlurmSystem(BaseModel, System):
    """
    Represents a Slurm system.

    Attributes
        output_path (Path): Path to the output directory.
        default_partition (str): The default partition for job submission.
        partitions (Dict[str, List[SlurmNode]]): Mapping of partition names to lists of SlurmNodes.
        account (Optional[str]): Account name for charging resources used by this job.
        distribution (Optional[str]): Specifies alternate distribution methods for remote processes.
        mpi (Optional[str]): Indicates the Process Management Interface (PMI) implementation to be used for
            inter-process communication.
        gpus_per_node (Optional[int]): Specifies the number of GPUs available per node.
        ntasks_per_node (Optional[int]): Specifies the number of tasks that can run concurrently on a single node.
        cache_docker_images_locally (bool): Whether to cache Docker images locally for the Slurm system.
        groups (Dict[str, Dict[str, List[SlurmNode]]]): Nested mapping where the key is the partition name and the
            value is another dictionary with group names as keys and lists of SlurmNodes as values, representing the
            group composition within each partition.
        cmd_shell (CommandShell): An instance of CommandShell for executing system commands.
    """

<<<<<<< HEAD
    model_config = ConfigDict(extra="forbid", arbitrary_types_allowed=True)

    name: str
    install_path: str
    output_path: str
    default_partition: str
    partitions: List[SlurmPartition]
    account: Optional[str] = None
    distribution: Optional[str] = None
    mpi: str = "pmix"
    gpus_per_node: Optional[int] = None
    ntasks_per_node: Optional[int] = None
    cache_docker_images_locally: bool = False
    global_env_vars: Dict[str, Any] = {}
    scheduler: str = "standalone"
    monitor_interval: int = 1
    cmd_shell: CommandShell = CommandShell()

    @property
    def groups(self) -> Dict[str, Dict[str, List[SlurmNode]]]:
        groups: Dict[str, Dict[str, List[SlurmNode]]] = {}
        for part in self.partitions:
            groups[part.name] = {}
            for group in part.groups:
                node_names = set()
                for group_nodes in group.nodes:
                    node_names.update(set(parse_node_list(group_nodes)))
                groups[part.name][group.name] = [node for node in part.slurm_nodes if node.name in node_names]

        return groups
=======
    def __init__(
        self,
        name: str,
        install_path: Path,
        output_path: Path,
        default_partition: str,
        partitions: Dict[str, List[SlurmNode]],
        account: Optional[str] = None,
        distribution: Optional[str] = None,
        mpi: Optional[str] = None,
        gpus_per_node: Optional[int] = None,
        ntasks_per_node: Optional[int] = None,
        cache_docker_images_locally: bool = False,
        groups: Optional[Dict[str, Dict[str, List[SlurmNode]]]] = None,
        global_env_vars: Optional[Dict[str, Any]] = None,
        extra_srun_args: Optional[str] = None,
    ) -> None:
        """
        Initialize a SlurmSystem instance.

        Args:
            name (str): Name of the Slurm system.
            install_path (Path): The installation path of CloudAI.
            output_path (Path): Path to the output directory.
            default_partition (str): Default partition.
            partitions (Dict[str, List[SlurmNode]]): Partitions in the system.
            account (Optional[str]): Account name for charging resources used by this job.
            distribution (Optional[str]): Specifies alternate distribution methods for remote processes.
            mpi (Optional[str]): Indicates the Process Management Interface (PMI) implementation to be used for
                inter-process communication.
            gpus_per_node (Optional[int]): Specifies the number of GPUs available per node.
            ntasks_per_node (Optional[int]): Specifies the number of tasks that can run concurrently on a single node.
            cache_docker_images_locally (bool): Whether to cache Docker images locally for the Slurm system.
            groups (Optional[Dict[str, Dict[str, List[SlurmNode]]]]): Nested mapping of group names to lists of
                SlurmNodes within partitions, defining the group composition within each partition. Defaults to an
                empty dictionary if not provided.
            global_env_vars (Optional[Dict[str, Any]]): Dictionary containing additional configuration settings for
                the system.
            extra_srun_args (Optional[str]): Additional arguments to be passed to the srun command.
        """
        super().__init__(name, "slurm", install_path, output_path, global_env_vars)
        self.default_partition = default_partition
        self.partitions = partitions
        self.account = account
        self.distribution = distribution
        self.mpi = mpi
        self.gpus_per_node = gpus_per_node
        self.ntasks_per_node = ntasks_per_node
        self.cache_docker_images_locally = cache_docker_images_locally
        self.groups = groups if groups is not None else {}
        self.extra_srun_args = extra_srun_args
        self.cmd_shell = CommandShell()
        logging.debug(f"{self.__class__.__name__} initialized")

    def __repr__(self) -> str:
        """
        Provide a structured string representation of the system.

        Including the system name, scheduler type, and a simplified view similar to the `sinfo` command output,
        focusing on the partition, state, and nodelist.
        """
        header = f"System Name: {self.name}\nScheduler Type: {self.scheduler}"
        parts = [header, "\tPARTITION  STATE    NODELIST"]
        for partition_name, nodes in self.partitions.items():
            state_count = {}
            for node in nodes:
                state_count.setdefault(node.state, []).append(node.name)
            for state, names in state_count.items():
                node_list_str = self.format_node_list(names)
                parts.append(f"\t{partition_name:<10} {state.name:<7} {node_list_str}")
        return "\n".join(parts)
>>>>>>> b1cb5ce0

    def update(self) -> None:
        """
        Update the system object for a SLURM system.

        This method updates the system object by querying the current state of each node using the 'sinfo' and 'squeue'
        commands, and correlating this information to determine the state of each node and the user running jobs on
        each node.
        """
        self.update_node_states()

    def is_job_running(self, job: BaseJob, retry_threshold: int = 3) -> bool:
        """
        Determine if a specified Slurm job is currently running by checking its presence and state in the job queue.

        This method queries the Slurm job queue using 'squeue' to identify if the job with the specified ID is running.
        It handles transient network or system errors by retrying the query a limited number of times.

        Args:
            job (BaseJob): The job to check.
            retry_threshold (int): Maximum number of retry attempts for the query in case of transient errors.

        Returns:
            bool: True if the job is currently running, False otherwise.

        Raises:
            RuntimeError: If an error occurs that prevents determination of the job's running status, or if the status
                         cannot be determined after the specified number of retries.
        """
        retry_count = 0
        command = f"squeue -j {job.id} --noheader --format=%T"

        while retry_count < retry_threshold:
            logging.debug(f"Executing command to check job status: {command}")
            stdout, stderr = self.cmd_shell.execute(command).communicate()

            if "Socket timed out" in stderr or "slurm_load_jobs error" in stderr:
                retry_count += 1
                logging.warning(
                    f"An error occurred while querying the job status. Retrying... ({retry_count}/{retry_threshold}). "
                    "CloudAI uses Slurm commands by default to check the job status. The Slurm daemon can become "
                    "overloaded and unresponsive, causing this error message. CloudAI retries the command multiple "
                    f"times, with a maximum of {retry_threshold} attempts. Please ensure that the Slurm daemon is "
                    "running and responsive."
                )
                continue

            if stderr:
                error_message = f"Error checking job status: {stderr}"
                logging.error(error_message)
                raise RuntimeError(error_message)

            job_state = stdout.strip()
            if job_state == "RUNNING":
                return True

            break

        if retry_count == retry_threshold:
            error_message = f"Failed to confirm job running status after {retry_threshold} attempts."
            logging.error(error_message)
            raise RuntimeError(error_message)

        return False

    def is_job_completed(self, job: BaseJob, retry_threshold: int = 3) -> bool:
        """
        Check if a Slurm job is completed by querying its status.

        Retries the query a specified number of times if certain errors are encountered.

        Args:
            job (BaseJob): The job to check.
            retry_threshold (int): Maximum number of retries for transient errors.

        Returns:
            bool: True if the job is completed, False otherwise.

        Raises:
            RuntimeError: If unable to determine job status after retries, or if a non-retryable error is encountered.
        """
        retry_count = 0
        while retry_count < retry_threshold:
            command = f"squeue -j {job.id}"
            logging.debug(f"Checking job status with command: {command}")
            stdout, stderr = self.cmd_shell.execute(command).communicate()

            if "Socket timed out" in stderr:
                retry_count += 1
                logging.warning(f"Retrying job status check (attempt {retry_count}/{retry_threshold})")
                continue

            if stderr:
                error_message = f"Error checking job status: {stderr}"
                logging.error(error_message)
                raise RuntimeError(error_message)

            return str(job.id) not in stdout

        error_message = f"Failed to confirm job completion status after {retry_threshold} attempts."
        logging.error(error_message)
        raise RuntimeError(error_message)

    def kill(self, job: BaseJob) -> None:
        """
        Terminate a Slurm job.

        Args:
            job (BaseJob): The job to be terminated.
        """
        assert isinstance(job.id, int)
        self.scancel(job.id)

    @classmethod
    def format_node_list(cls, node_names: List[str]) -> str:
        """
        Format a list of node names into a condensed string representing groups of nodes as ranges.

        Mimicking the compact display found in systems like Slurm's sinfo command output.

        Args:
            node_names: A list of node names, potentially including numerically sequential nodes that can be condensed
                into a range format.

        Returns:
            A string representing the condensed node list, with numerically adjacent nodes shown as ranges.
        """

        def extract_parts(name: str) -> tuple:
            """
            Extract the prefix and numeric part of a node name, along with the length of the numeric part.

            Zero-padding is used.

            Args:
                name: The node name to be parsed.

            Returns:
                A tuple containing the prefix (str), numeric part (int), and
                the length of the numeric part (int).
            """
            match = re.match(r"^(.*?-)(\d+)$", name)
            if not match:
                raise ValueError(f"Cannot extract numeric part from '{name}'")
            prefix, num = match.groups()
            return prefix, int(num), len(num)

        def format_range(lst: List[int], padding: int) -> List[str]:
            """
            Format a list of integers into string ranges, considering zero-padding.

            Args:
                lst: A sorted list of node numbers.
                padding: The number of digits for zero-padding the node numbers.

            Returns:
                A list of formatted string ranges.
            """
            if not lst:
                return []
            lst.sort()
            start = lst[0]
            end = lst[0]
            ranges = []
            for num in lst[1:]:
                if num == end + 1:
                    end = num
                else:
                    range_str = f"{start:0{padding}d}-{end:0{padding}d}" if start != end else f"{start:0{padding}d}"
                    ranges.append(range_str)
                    start = end = num
            range_str = f"{start:0{padding}d}-{end:0{padding}d}" if start != end else f"{start:0{padding}d}"
            ranges.append(range_str)
            return ranges

        nodes_by_prefix = {}
        for name in node_names:
            prefix, num, length = extract_parts(name)
            nodes_by_prefix.setdefault(prefix, {"nums": [], "padding": 0})
            nodes_by_prefix[prefix]["nums"].append(num)
            nodes_by_prefix[prefix]["padding"] = max(nodes_by_prefix[prefix]["padding"], length)

        formatted_ranges = []
        for prefix, details in nodes_by_prefix.items():
            ranges = format_range(details["nums"], details["padding"])
            range_str = f"[{','.join(ranges)}]" if ranges else ""
            formatted_ranges.append(f"{prefix}{range_str}")

        return ", ".join(formatted_ranges)

<<<<<<< HEAD
    def __repr__(self) -> str:
        """
        Provide a structured string representation of the system.

        Including the system name, scheduler type, and a simplified view similar to the `sinfo` command output,
        focusing on the partition, state, and nodelist.
        """
        header = f"System Name: {self.name}\nScheduler Type: {self.scheduler}"
        parts = [header, "\tPARTITION  STATE    NODELIST"]
        for partition in self.partitions:
            state_count = {}
            for node in partition.slurm_nodes:
                state_count.setdefault(node.state, []).append(node.name)
            for state, names in state_count.items():
                node_list_str = self.format_node_list(names)
                parts.append(f"\t{partition.name:<10} {state.name:<7} {node_list_str}")
        return "\n".join(parts)

=======
>>>>>>> b1cb5ce0
    def get_partition_names(self) -> List[str]:
        """Return a list of all partition names."""
        return [partition.name for partition in self.partitions]

    def get_partition_nodes(self, partition_name: str) -> List[SlurmNode]:
        """
        Return a list of SlurmNode objects in the specified partition.

        Args:
            partition_name (str): The name of the partition.

        Returns:
            List[SlurmNode]: Nodes belonging to the specified partition.

        Raises:
            ValueError: If the partition does not exist.
        """
        for partition in self.partitions:
            if partition.name == partition_name:
                return partition.slurm_nodes
        raise ValueError(f"Partition '{partition_name}' not found.")

    def get_partition_node_names(self, partition_name: str) -> List[str]:
        """
        Return the names of all nodes within a specified partition.

        Args:
            partition_name (str): The name of the partition.

        Returns:
            List[str]: Names of nodes within the specified partition.
        """
        return [node.name for node in self.get_partition_nodes(partition_name)]

    def get_group_names(self, partition_name: str) -> List[str]:
        """
        Retrieve names of all groups within a specified partition.

        Args:
            partition_name (str): The partition to query.

        Returns:
            List[str]: A list of group names within the specified partition.

        Raises:
            ValueError: If the partition is not found.
        """
        if partition_name not in self.groups:
            raise ValueError(f"Partition '{partition_name}' not found.")
        return list(self.groups[partition_name].keys())

    def get_group_nodes(self, partition_name: str, group_name: str) -> List[SlurmNode]:
        """
        Return a list of SlurmNode objects in the specified group within a partition.

        Args:
            partition_name (str): The name of the partition.
            group_name (str): The name of the group.

        Returns:
            List[SlurmNode]: Nodes belonging to the specified group within the partition.

        Raises:
            ValueError: If the partition or group does not exist.
        """
        if partition_name not in self.groups:
            raise ValueError(f"Partition '{partition_name}' not found.")
        if group_name not in self.groups[partition_name]:
            raise ValueError(f"Group '{group_name}' not found in partition '{partition_name}'.")
        return self.groups[partition_name][group_name]

    def get_group_node_names(self, partition_name: str, group_name: str) -> List[str]:
        """
        Return the names of all nodes within a specified group and partition.

        Args:
            partition_name (str): The name of the partition.
            group_name (str): The name of the group.

        Returns:
            List[str]: Names of nodes within the specified group and partition.

        Raises:
            ValueError: If the partition or group does not exist.
        """
        return [node.name for node in self.get_group_nodes(partition_name, group_name)]

    def get_available_nodes_from_group(
        self, partition_name: str, group_name: str, number_of_nodes: int
    ) -> List[SlurmNode]:
        """
        Retrieve a specific number of potentially available nodes from a group within a partition.

        Prioritizes nodes by their current state, preferring idle nodes first, then completing nodes, and finally
        allocated nodes, while excluding nodes that are down and allocated nodes to the current user.

        Args:
            partition_name (str): The name of the partition.
            group_name (str): The name of the group.
            number_of_nodes (int): The number of nodes to retrieve.

        Returns:
            List[SlurmNode]: Objects that are potentially available for use.

        Raises:
            ValueError: If the partition or group is not found, or if the requested number of nodes exceeds the
                available nodes.
        """
        if partition_name not in self.groups:
            raise ValueError(f"Partition '{partition_name}' not found.")
        if group_name not in self.groups[partition_name]:
            raise ValueError(f"Group '{group_name}' not found in partition '{partition_name}'.")

        current_user = getpass.getuser()
        self.update_node_states()

        # Group nodes by their states
        grouped_nodes = {
            SlurmNodeState.IDLE: [],
            SlurmNodeState.COMPLETING: [],
            SlurmNodeState.ALLOCATED: [],
        }

        for node in self.groups[partition_name][group_name]:
            if node.state in grouped_nodes:
                # Exclude nodes allocated to the current user
                if node.state == SlurmNodeState.ALLOCATED and node.user == current_user:
                    continue
                if node.state in grouped_nodes:
                    grouped_nodes[node.state].append(node)

        # Allocate nodes based on priority: idle, then completing, then allocated
        allocated_nodes = []
        for state in [
            SlurmNodeState.IDLE,
            SlurmNodeState.COMPLETING,
            SlurmNodeState.ALLOCATED,
        ]:
            while grouped_nodes[state] and len(allocated_nodes) < number_of_nodes:
                allocated_nodes.append(grouped_nodes[state].pop(0))

        if len(allocated_nodes) < number_of_nodes:
            raise ValueError(
                "Requested number of nodes ({}) exceeds the number of " "available nodes in group '{}'.".format(
                    number_of_nodes, group_name
                )
            )

        # Log allocation details
        logging.info(
            "Allocated nodes from group '{}' in partition '{}': {}".format(
                group_name,
                partition_name,
                [node.name for node in allocated_nodes],
            )
        )

        return allocated_nodes

    def is_node_in_system(self, node_name: str) -> bool:
        """
        Check if a given node is part of the Slurm system.

        Args:
            node_name (str): The name of the node to check.

        Returns:
            True if the node is part of the system, otherwise False.
        """
        return any(any(node.name == node_name for node in part.slurm_nodes) for part in self.partitions)

    def scancel(self, job_id: int) -> None:
        """
        Terminates a specified Slurm job by sending a cancellation command.

        Args:
            job_id (int): The ID of the job to cancel.
        """
        self.cmd_shell.execute(f"scancel {job_id}")

    def update_node_states(self) -> None:
        """
        Update the states of nodes in the Slurm system.

        By querying the current state of each node using the 'sinfo' command, and correlates this with 'squeue' to
        determine which user is running jobs on each node. This method parses the output of these commands, identifies
        the state of nodes and the users, and updates the corresponding SlurmNode instances in the system.
        """
        squeue_output = self.get_squeue()
        sinfo_output = self.get_sinfo()
        node_user_map = self.parse_squeue_output(squeue_output)
        self.parse_sinfo_output(sinfo_output, node_user_map)

    def get_squeue(self) -> str:
        """
        Fetch the output from the 'squeue' command.

        Returns
            str: The stdout from the 'squeue' command execution.
        """
        squeue_output, _ = self.fetch_command_output("squeue -o '%N|%u' --noheader")
        return squeue_output

    def get_sinfo(self) -> str:
        """
        Fetch the output from the 'sinfo' command.

        Returns
            str: The stdout from the 'sinfo' command execution.
        """
        sinfo_output, _ = self.fetch_command_output("sinfo")
        return sinfo_output

    def fetch_command_output(self, command: str) -> Tuple[str, str]:
        """
        Execute a system command and return its output.

        Args:
            command (str): The command to execute.

        Returns:
            Tuple[str, str]: The stdout and stderr from the command execution.
        """
        logging.debug(f"Executing command: {command}")
        stdout, stderr = self.cmd_shell.execute(command).communicate()
        if stderr:
            logging.error(f"Error executing command '{command}': {stderr}")
        return stdout, stderr

    def parse_squeue_output(self, squeue_output: str) -> Dict[str, str]:
        """
        Parse the output from the 'squeue' command to map nodes to users.

        The expected format of squeue_output is lines of 'node_spec|user', where node_spec can include comma-separated
        node names or ranges.

        Args:
            squeue_output (str): The raw output from the squeue command.

        Returns:
            Dict[str, str]: A dictionary mapping node names to usernames.
        """
        node_user_map = {}
        for line in squeue_output.split("\n"):
            if line.strip():
                # Split the line into node list and user, handling only the first '|'
                parts = line.split("|")
                if len(parts) < 2:
                    continue  # Skip malformed lines

                node_list_part, user = parts[0], "|".join(parts[1:])
                # Handle cases where multiple node groups or ranges are specified
                for node in parse_node_list(node_list_part):
                    node_user_map[node] = user.strip()

        return node_user_map

    def parse_sinfo_output(self, sinfo_output: str, node_user_map: Dict[str, str]) -> None:
        """
        Parse the output from the 'sinfo' command to update node states.

        Args:
            sinfo_output (str): The output from the sinfo command.
            node_user_map (dict): A dictionary mapping node names to users.
        """
        for line in sinfo_output.split("\n")[1:]:  # Skip the header line
            if not line.strip():
                continue
            parts = line.split()
            if len(parts) < 6:
                continue
            partition, _, _, _, state, nodelist = parts[:6]
            partition = partition.rstrip("*")
            node_names = parse_node_list(nodelist)

            # Convert state to enum, handling states with suffixes
            state_enum = self.convert_state_to_enum(state)

            for node_name in node_names:
                # Find the partition and node to update the state
                for part in self.partitions:
                    if part.name != partition:
                        continue
                    for node in part.slurm_nodes:
                        if node.name == node_name:
                            node.state = state_enum
                            node.user = node_user_map.get(node_name, "N/A")
                            break

    def convert_state_to_enum(self, state_str: str) -> SlurmNodeState:
        """
        Convert a Slurm node state string to its corresponding enum member.

        Handles both full state names and abbreviated forms. Special handling for states ending with "*", indicating a
        non-responding node. If the state cannot be matched, UNKNOWN_STATE is returned.

        Args:
            state_str (str): State string from Slurm, could be full name, abbreviated code, or with a "*" suffix.

        Returns:
            SlurmNodeState: Corresponding enum member, or UNKNOWN_STATE for unmatched states, NOT_RESPONDING for "*"
                suffix.

        Raises:
            ValueError: If state_str is not a non-empty string.
        """
        if not isinstance(state_str, str) or not state_str:
            raise ValueError("state_str must be a non-empty string")

        # Mapping of abbreviated states to enum members
        state_abbreviations = {
            "alloc": SlurmNodeState.ALLOCATED,
            "comp": SlurmNodeState.COMPLETING,
            "down": SlurmNodeState.DOWN,
            "drain": SlurmNodeState.DRAINED,
            "drng": SlurmNodeState.DRAINING,
            "fail": SlurmNodeState.FAIL,
            "failg": SlurmNodeState.FAILING,
            "futr": SlurmNodeState.FUTURE,
            "idle": SlurmNodeState.IDLE,
            "maint": SlurmNodeState.MAINTENANCE,
            "mix": SlurmNodeState.MIXED_ALLOCATION,
            "npc": SlurmNodeState.USING_NETWORK_PERFORMANCE_COUNTERS,
            "plnd": SlurmNodeState.PLANNED_STATE,
            "pow_dn": SlurmNodeState.PENDING_POWER_DOWN_STATE,
            "pow_up": SlurmNodeState.POWERING_UP_STATE,
            "resv": SlurmNodeState.RESERVED,
            "unk": SlurmNodeState.UNKNOWN_STATE,
        }

        core_state = state_str.split()[0].upper().rstrip("*+~#!%$@^-")

        if state_str.endswith("*"):
            return SlurmNodeState.NOT_RESPONDING

        try:
            return SlurmNodeState(core_state)
        except ValueError:
            abbrev = core_state.lower()
            if abbrev in state_abbreviations:
                return state_abbreviations[abbrev]
            else:
                logging.warning(f"Unknown state: {core_state}")
                return SlurmNodeState.UNKNOWN_STATE

    def parse_nodes(self, nodes: List[str]) -> List[str]:
        """
        Parse a list of node specifications into individual node names.

        Supports explicit node names and specifications in "partition:group:num_nodes" format, and also handles ranges
        in node names. This allows for dynamic node allocation based on system state and compact node list
        specifications.

        Args:
            nodes (List[str]): A list containing node names or specifications. Specifications should follow
                "partition:group:num_nodes", where "partition" is the partition name, "group" is a group within that
                partition, and "num_nodes" is the number of nodes requested. Node ranges should be specified with
                square brackets and dashes, e.g., "node[01-03]" for "node01", "node02", "node03".

        Returns:
            List[str]: A list of node names. For specifications, it includes names of allocated nodes based on the
                specification, without duplicates. Node ranges are expanded into individual node names.

        Raises:
            ValueError: If a specification is malformed, a specified node is not found, or a node range cannot be
                parsed. This ensures users are aware of incorrect inputs.
        """
        parsed_nodes = []
        for node_spec in nodes:
            if ":" in node_spec:
                parts = node_spec.split(":")
                if len(parts) != 3:
                    raise ValueError("Format should be partition:group:num_nodes")
                partition_name, group_name, num_nodes_str = parts
                num_nodes = int(num_nodes_str)
                group_nodes = self.get_available_nodes_from_group(partition_name, group_name, num_nodes)
                parsed_nodes += [node.name for node in group_nodes]
            else:
                # Handle both individual node names and ranges
                if self.is_node_in_system(node_spec) or "[" in node_spec:
                    expanded_nodes = parse_node_list(node_spec)
                    parsed_nodes += expanded_nodes
                else:
                    raise ValueError(f"Node '{node_spec}' not found.")

        # Remove duplicates while preserving order
        parsed_nodes = list(dict.fromkeys(parsed_nodes))
        return parsed_nodes<|MERGE_RESOLUTION|>--- conflicted
+++ resolved
@@ -20,13 +20,9 @@
 from pathlib import Path
 from typing import Any, Dict, List, Optional, Tuple
 
-<<<<<<< HEAD
 from pydantic import BaseModel, ConfigDict
 
-from cloudai import System
-=======
 from cloudai import BaseJob, System
->>>>>>> b1cb5ce0
 from cloudai.util import CommandShell
 
 from .slurm_node import SlurmNode, SlurmNodeState
@@ -123,12 +119,11 @@
         cmd_shell (CommandShell): An instance of CommandShell for executing system commands.
     """
 
-<<<<<<< HEAD
     model_config = ConfigDict(extra="forbid", arbitrary_types_allowed=True)
 
     name: str
-    install_path: str
-    output_path: str
+    install_path: Path
+    output_path: Path
     default_partition: str
     partitions: List[SlurmPartition]
     account: Optional[str] = None
@@ -141,6 +136,7 @@
     scheduler: str = "standalone"
     monitor_interval: int = 1
     cmd_shell: CommandShell = CommandShell()
+    extra_srun_args: Optional[str] = None
 
     @property
     def groups(self) -> Dict[str, Dict[str, List[SlurmNode]]]:
@@ -154,79 +150,6 @@
                 groups[part.name][group.name] = [node for node in part.slurm_nodes if node.name in node_names]
 
         return groups
-=======
-    def __init__(
-        self,
-        name: str,
-        install_path: Path,
-        output_path: Path,
-        default_partition: str,
-        partitions: Dict[str, List[SlurmNode]],
-        account: Optional[str] = None,
-        distribution: Optional[str] = None,
-        mpi: Optional[str] = None,
-        gpus_per_node: Optional[int] = None,
-        ntasks_per_node: Optional[int] = None,
-        cache_docker_images_locally: bool = False,
-        groups: Optional[Dict[str, Dict[str, List[SlurmNode]]]] = None,
-        global_env_vars: Optional[Dict[str, Any]] = None,
-        extra_srun_args: Optional[str] = None,
-    ) -> None:
-        """
-        Initialize a SlurmSystem instance.
-
-        Args:
-            name (str): Name of the Slurm system.
-            install_path (Path): The installation path of CloudAI.
-            output_path (Path): Path to the output directory.
-            default_partition (str): Default partition.
-            partitions (Dict[str, List[SlurmNode]]): Partitions in the system.
-            account (Optional[str]): Account name for charging resources used by this job.
-            distribution (Optional[str]): Specifies alternate distribution methods for remote processes.
-            mpi (Optional[str]): Indicates the Process Management Interface (PMI) implementation to be used for
-                inter-process communication.
-            gpus_per_node (Optional[int]): Specifies the number of GPUs available per node.
-            ntasks_per_node (Optional[int]): Specifies the number of tasks that can run concurrently on a single node.
-            cache_docker_images_locally (bool): Whether to cache Docker images locally for the Slurm system.
-            groups (Optional[Dict[str, Dict[str, List[SlurmNode]]]]): Nested mapping of group names to lists of
-                SlurmNodes within partitions, defining the group composition within each partition. Defaults to an
-                empty dictionary if not provided.
-            global_env_vars (Optional[Dict[str, Any]]): Dictionary containing additional configuration settings for
-                the system.
-            extra_srun_args (Optional[str]): Additional arguments to be passed to the srun command.
-        """
-        super().__init__(name, "slurm", install_path, output_path, global_env_vars)
-        self.default_partition = default_partition
-        self.partitions = partitions
-        self.account = account
-        self.distribution = distribution
-        self.mpi = mpi
-        self.gpus_per_node = gpus_per_node
-        self.ntasks_per_node = ntasks_per_node
-        self.cache_docker_images_locally = cache_docker_images_locally
-        self.groups = groups if groups is not None else {}
-        self.extra_srun_args = extra_srun_args
-        self.cmd_shell = CommandShell()
-        logging.debug(f"{self.__class__.__name__} initialized")
-
-    def __repr__(self) -> str:
-        """
-        Provide a structured string representation of the system.
-
-        Including the system name, scheduler type, and a simplified view similar to the `sinfo` command output,
-        focusing on the partition, state, and nodelist.
-        """
-        header = f"System Name: {self.name}\nScheduler Type: {self.scheduler}"
-        parts = [header, "\tPARTITION  STATE    NODELIST"]
-        for partition_name, nodes in self.partitions.items():
-            state_count = {}
-            for node in nodes:
-                state_count.setdefault(node.state, []).append(node.name)
-            for state, names in state_count.items():
-                node_list_str = self.format_node_list(names)
-                parts.append(f"\t{partition_name:<10} {state.name:<7} {node_list_str}")
-        return "\n".join(parts)
->>>>>>> b1cb5ce0
 
     def update(self) -> None:
         """
@@ -417,7 +340,6 @@
 
         return ", ".join(formatted_ranges)
 
-<<<<<<< HEAD
     def __repr__(self) -> str:
         """
         Provide a structured string representation of the system.
@@ -436,8 +358,6 @@
                 parts.append(f"\t{partition.name:<10} {state.name:<7} {node_list_str}")
         return "\n".join(parts)
 
-=======
->>>>>>> b1cb5ce0
     def get_partition_names(self) -> List[str]:
         """Return a list of all partition names."""
         return [partition.name for partition in self.partitions]
