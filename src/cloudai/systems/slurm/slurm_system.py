# SPDX-FileCopyrightText: NVIDIA CORPORATION & AFFILIATES
# Copyright (c) 2024-2025 NVIDIA CORPORATION & AFFILIATES. All rights reserved.
# SPDX-License-Identifier: Apache-2.0
#
# Licensed under the Apache License, Version 2.0 (the "License");
# you may not use this file except in compliance with the License.
# You may obtain a copy of the License at
#
#     http://www.apache.org/licenses/LICENSE-2.0
#
# Unless required by applicable law or agreed to in writing, software
# distributed under the License is distributed on an "AS IS" BASIS,
# WITHOUT WARRANTIES OR CONDITIONS OF ANY KIND, either express or implied.
# See the License for the specific language governing permissions and
# limitations under the License.

import logging
import re
from pathlib import Path
from typing import Any, Dict, List, Optional, Tuple, Union

from pydantic import BaseModel, ConfigDict, Field, field_serializer

from ..._core.base_job import BaseJob
from ..._core.installables import File, Installable
from ..._core.system import System
from ...util import CommandShell
from .slurm_node import SlurmNode, SlurmNodeState


<<<<<<< HEAD
class DataRepositoryConfig(BaseModel):
    """Configuration for a data repository."""

    endpoint: str
    verify_certs: bool = True
=======
class SlurmJobMetadata(BaseModel):
    """Represents the metadata of a Slurm job."""

    job_id: int
    job_name: str
    job_state: str
    elapsed_time_sec: int
    srun_cmd: str
    test_cmd: str
>>>>>>> d3bf674d


def parse_node_list(node_list: str) -> List[str]:
    """
    Expand a list of node names (with ranges) into a flat list of individual node names, keeping leading zeroes.

    Args:
        node_list (str): A list of node names, possibly including ranges.

    Returns:
        List[str]: A flat list of expanded node names with preserved zeroes.
    """
    node_list = node_list.strip()
    nodes = []
    if not node_list:
        return []

    components = re.split(r",\s*(?![^[]*\])", node_list)
    for component in components:
        if "[" not in component:
            nodes.append(component)
        else:
            header, node_number = component.split("[")
            node_number = node_number.replace("]", "")
            ranges = node_number.split(",")
            for r in ranges:
                if "-" in r:
                    start_node, end_node = r.split("-")
                    number_of_digits = len(end_node)
                    nodes.extend(
                        [f"{header}{str(i).zfill(number_of_digits)}" for i in range(int(start_node), int(end_node) + 1)]
                    )
                else:
                    nodes.append(f"{header}{r}")

    return nodes


class SlurmGroup(BaseModel):
    """Represents a group of nodes within a partition."""

    model_config = ConfigDict(extra="forbid")
    name: str
    nodes: List[str]


class SlurmPartition(BaseModel):
    """Represents a partition within a Slurm system."""

    model_config = ConfigDict(extra="forbid")
    name: str
    groups: List[SlurmGroup] = []
    slurm_nodes: list[SlurmNode] = Field(default_factory=list[SlurmNode], exclude=True)


class SlurmSystem(BaseModel, System):
    """
    Represents a Slurm system.

    Attributes
        output_path (Path): Path to the output directory.
        default_partition (str): The default partition for job submission.
        partitions (Dict[str, List[SlurmNode]]): Mapping of partition names to lists of SlurmNodes.
        account (Optional[str]): Account name for charging resources used by this job.
        distribution (Optional[str]): Specifies alternate distribution methods for remote processes.
        mpi (Optional[str]): Indicates the Process Management Interface (PMI) implementation to be used for
            inter-process communication.
        gpus_per_node (Optional[int]): Specifies the number of GPUs available per node.
        ntasks_per_node (Optional[int]): Specifies the number of tasks that can run concurrently on a single node.
        cache_docker_images_locally (bool): Whether to cache Docker images locally for the Slurm system.
        groups (Dict[str, Dict[str, List[SlurmNode]]]): Nested mapping where the key is the partition name and the
            value is another dictionary with group names as keys and lists of SlurmNodes as values, representing the
            group composition within each partition.
        cmd_shell (CommandShell): An instance of CommandShell for executing system commands.
    """

    model_config = ConfigDict(extra="forbid", arbitrary_types_allowed=True)

    name: str
    install_path: Path
    output_path: Path
    default_partition: str
    partitions: List[SlurmPartition]
    account: Optional[str] = None
    distribution: Optional[str] = None
    mpi: str = "pmix"
    gpus_per_node: Optional[int] = None
    ntasks_per_node: Optional[int] = None
    cache_docker_images_locally: bool = False
    global_env_vars: Dict[str, Any] = {}
    scheduler: str = "slurm"
    monitor_interval: int = 60
    cmd_shell: CommandShell = Field(default=CommandShell(), exclude=True)
    extra_srun_args: Optional[str] = None
    extra_sbatch_args: list[str] = []

    data_repository: Optional[DataRepositoryConfig] = None

    @property
    def groups(self) -> Dict[str, Dict[str, List[SlurmNode]]]:
        groups: Dict[str, Dict[str, List[SlurmNode]]] = {}
        for part in self.partitions:
            groups[part.name] = {}
            for group in part.groups:
                node_names = set()
                for group_nodes in group.nodes:
                    node_names.update(set(parse_node_list(group_nodes)))

                groups[part.name][group.name] = []
                for node_name in node_names:
                    node_in_partition = next((node for node in part.slurm_nodes if node.name == node_name), None)
                    if not node_in_partition:
                        logging.error(f"Node '{node_name}' not found in partition '{part.name}'")
                        groups[part.name][group.name].append(
                            SlurmNode(name=node_name, partition=self.name, state=SlurmNodeState.UNKNOWN_STATE)
                        )
                    else:
                        groups[part.name][group.name].append(node_in_partition)

        return groups

    @field_serializer("install_path", "output_path")
    def _path_serializer(self, v: Path) -> str:
        return str(v)

    def update(self) -> None:
        """
        Update the system object for a SLURM system.

        This method updates the system object by querying the current state of each node using the 'sinfo' and 'squeue'
        commands, and correlating this information to determine the state of each node and the user running jobs on
        each node.
        """
        squeue_output, _ = self.fetch_command_output("squeue -o '%N|%u' --noheader")
        sinfo_output, _ = self.fetch_command_output("sinfo")
        node_user_map = self.parse_squeue_output(squeue_output)
        self.parse_sinfo_output(sinfo_output, node_user_map)

    def is_job_running(self, job: BaseJob, retry_threshold: int = 3) -> bool:
        """
        Determine if a specified Slurm job is currently running by checking its presence and state in the job queue.

        This method queries the Slurm job accounting using 'sacct' to identify if the job with the specified ID is
        running. It handles transient network or system errors by retrying the query a limited number of times.

        Args:
            job (BaseJob): The job to check.
            retry_threshold (int): Maximum number of retry attempts for the query in case of transient errors.

        Returns:
            bool: True if the job is currently running, False otherwise.

        Raises:
            RuntimeError: If an error occurs that prevents determination of the job's running status, or if the status
                        cannot be determined after the specified number of retries.
        """
        retry_count = 0
        command = f"sacct -j {job.id} --format=State --noheader"

        while retry_count < retry_threshold:
            stdout, stderr = self.cmd_shell.execute(command).communicate()
            logging.debug(f"Job running: {command=} {stdout=} {stderr=}")

            if "Socket timed out" in stderr or "slurm_load_jobs error" in stderr:
                retry_count += 1
                logging.warning(
                    f"An error occurred while querying the job status. Retrying... ({retry_count}/{retry_threshold})."
                )
                continue

            if stderr:
                error_message = f"Error checking job status: {stderr}"
                logging.error(error_message)
                raise RuntimeError(error_message)

            job_states = stdout.strip().split()
            if "RUNNING" in job_states:
                return True

            break

        if retry_count == retry_threshold:
            error_message = f"Failed to confirm job running status after {retry_threshold} attempts."
            logging.error(error_message)
            raise RuntimeError(error_message)

        return False

    def is_job_completed(self, job: BaseJob, retry_threshold: int = 3) -> bool:
        """
        Check if a Slurm job is completed by querying its status.

        Retries the query a specified number of times if certain errors are encountered.

        Args:
            job (BaseJob): The job to check.
            retry_threshold (int): Maximum number of retries for transient errors.

        Returns:
            bool: True if the job is completed, False otherwise.

        Raises:
            RuntimeError: If unable to determine job status after retries, or if a non-retryable error is encountered.
        """
        retry_count = 0
        command = f"sacct -j {job.id} --format=State --noheader"

        while retry_count < retry_threshold:
            stdout, stderr = self.cmd_shell.execute(command).communicate()
            logging.debug(f"Job completed: {command=} {stdout=} {stderr=}")

            if "Socket timed out" in stderr or "slurm_load_jobs error" in stderr:
                retry_count += 1
                logging.warning(f"Retrying job status check (attempt {retry_count}/{retry_threshold})")
                continue

            if stderr:
                error_message = f"Error checking job status: {stderr}"
                logging.error(error_message)
                raise RuntimeError(error_message)

            job_states = stdout.strip().split()
            if "RUNNING" in job_states:
                return False

            if any(state in ["COMPLETED", "FAILED", "CANCELLED", "TIMEOUT", "CANCELLED+"] for state in job_states):
                return True

            break

        if retry_count == retry_threshold:
            error_message = f"Failed to confirm job completion status after {retry_threshold} attempts."
            logging.error(error_message)
            raise RuntimeError(error_message)

        return False

    def get_job_status(self, job: BaseJob, retry_threshold: int = 3) -> Optional[tuple[str, str, str]]:
        retry_count = 0
        command = f"sacct -j {job.id} --format=JobName,State,ElapsedRAW --delimiter=',' -p --noheader"

        while retry_count < retry_threshold:
            stdout, stderr = self.cmd_shell.execute(command).communicate()
            logging.debug(f"Job status: {command=} {stdout=} {stderr=}")

            if "Socket timed out" in stderr or "slurm_load_jobs error" in stderr:
                retry_count += 1
                logging.warning(f"Retrying job status check (attempt {retry_count}/{retry_threshold})")
                continue

            if stderr:
                error_message = f"Error checking job status: {stderr}"
                logging.error(error_message)
                raise RuntimeError(error_message)

            # sacct produces a single line per job, first line is for overall job
            job_states = stdout.strip().splitlines()[0]
            data = job_states.split(",")
            return data[0], data[1], data[2]

        return None

    def kill(self, job: BaseJob) -> None:
        """
        Terminate a Slurm job.

        Args:
            job (BaseJob): The job to be terminated.
        """
        assert isinstance(job.id, int)
        self.scancel(job.id)

    @classmethod
    def format_node_list(cls, node_names: List[str]) -> str:
        """
        Format a list of node names into a condensed string representing groups of nodes as ranges.

        Mimicking the compact display found in systems like Slurm's sinfo command output.

        Args:
            node_names: A list of node names, potentially including numerically sequential nodes that can be condensed
                into a range format.

        Returns:
            A string representing the condensed node list, with numerically adjacent nodes shown as ranges.
        """

        def extract_parts(name: str) -> tuple:
            """
            Extract the prefix and numeric part of a node name, along with the length of the numeric part.

            Zero-padding is used.

            Args:
                name: The node name to be parsed.

            Returns:
                A tuple containing the prefix (str), numeric part (int), and
                the length of the numeric part (int).
            """
            match = re.match(r"^(.*?-)(\d+)$", name)
            if not match:
                raise ValueError(f"Cannot extract numeric part from '{name}'")
            prefix, num = match.groups()
            return prefix, int(num), len(num)

        def format_range(lst: List[int], padding: int) -> List[str]:
            """
            Format a list of integers into string ranges, considering zero-padding.

            Args:
                lst: A sorted list of node numbers.
                padding: The number of digits for zero-padding the node numbers.

            Returns:
                A list of formatted string ranges.
            """
            if not lst:
                return []
            lst.sort()
            start = lst[0]
            end = lst[0]
            ranges = []
            for num in lst[1:]:
                if num == end + 1:
                    end = num
                else:
                    range_str = f"{start:0{padding}d}-{end:0{padding}d}" if start != end else f"{start:0{padding}d}"
                    ranges.append(range_str)
                    start = end = num
            range_str = f"{start:0{padding}d}-{end:0{padding}d}" if start != end else f"{start:0{padding}d}"
            ranges.append(range_str)
            return ranges

        nodes_by_prefix = {}
        for name in node_names:
            prefix, num, length = extract_parts(name)
            nodes_by_prefix.setdefault(prefix, {"nums": [], "padding": 0})
            nodes_by_prefix[prefix]["nums"].append(num)
            nodes_by_prefix[prefix]["padding"] = max(nodes_by_prefix[prefix]["padding"], length)

        formatted_ranges = []
        for prefix, details in nodes_by_prefix.items():
            ranges = format_range(details["nums"], details["padding"])
            range_str = f"[{','.join(ranges)}]" if ranges else ""
            formatted_ranges.append(f"{prefix}{range_str}")

        return ", ".join(formatted_ranges)

    def get_available_nodes_from_group(
        self, partition_name: str, group_name: str, number_of_nodes: Union[int, str]
    ) -> List[SlurmNode]:
        """
        Retrieve a specific number of potentially available nodes from a group within a partition.

        Prioritizes nodes by their current state, preferring idle nodes first, then completing nodes, and finally
        allocated nodes, while excluding nodes that are down and allocated nodes to the current user.

        Args:
            partition_name (str): The name of the partition.
            group_name (str): The name of the group.
            number_of_nodes (Union[int,str]): The number of nodes to retrieve.
                Could also be 'all' to retrieve all the nodes from the group.

        Returns:
            List[SlurmNode]: Objects that are potentially available for use.

        Raises:
            ValueError: If the partition or group is not found, or if the requested number of nodes exceeds the
                available nodes.
        """
        self.validate_partition_and_group(partition_name, group_name)

        self.update()

        grouped_nodes = self.group_nodes_by_state(partition_name, group_name)

        try:
            allocated_nodes = self.allocate_nodes(grouped_nodes, number_of_nodes, group_name)

            logging.info(
                f"Allocated nodes from group '{group_name}' in partition '{partition_name}': "
                f"{[node.name for node in allocated_nodes]}"
            )

            return allocated_nodes

        except ValueError as e:
            logging.error(
                f"Error occurred while allocating nodes from group '{group_name}' in partition '{partition_name}': {e}",
                exc_info=True,
            )

            return []

    def validate_partition_and_group(self, partition_name: str, group_name: str) -> None:
        """
        Validate that the partition and group exist.

        Args:
            partition_name (str): The name of the partition.
            group_name (str): The name of the group.

        Raises:
            ValueError: If the partition or group is not found.

        """
        if partition_name not in self.groups:
            raise ValueError(f"Partition '{partition_name}' not found.")
        if group_name not in self.groups[partition_name]:
            raise ValueError(f"Group '{group_name}' not found in partition '{partition_name}'.")

    def group_nodes_by_state(self, partition_name: str, group_name: str) -> Dict[SlurmNodeState, List[SlurmNode]]:
        """
        Group nodes by their states, excluding nodes allocated to the current user.

        Args:
            partition_name (str): The name of the partition.
            group_name (str): The name of the group.
            current_user (str): The username of the current user.

        Returns:
            Dict[SlurmNodeState, List[SlurmNode]]: A dictionary grouping nodes by their state.
        """
        grouped_nodes = {
            SlurmNodeState.IDLE: [],
            SlurmNodeState.COMPLETING: [],
            SlurmNodeState.ALLOCATED: [],
        }

        for node in self.groups[partition_name][group_name]:
            if node.state in grouped_nodes:
                grouped_nodes[node.state].append(node)

        logging.debug(f"Grouped nodes by state: {grouped_nodes}")

        return grouped_nodes

    def allocate_nodes(
        self, grouped_nodes: Dict[SlurmNodeState, List[SlurmNode]], number_of_nodes: Union[int, str], group_name: str
    ) -> List[SlurmNode]:
        """
        Allocate nodes based on the requested number or maximum availability.

        Args:
            grouped_nodes (Dict[SlurmNodeState, List[SlurmNode]]): Nodes grouped by their state.
            number_of_nodes (Union[int, str]): The number of nodes to allocate, or 'max_avail' to allocate
                all available nodes.
            group_name (str): The name of the group.

        Returns:
            List[SlurmNode]: A list of allocated nodes.

        Raises:
            ValueError: If the requested number of nodes exceeds the available nodes.
        """
        allocated_nodes = []

        if isinstance(number_of_nodes, str) and number_of_nodes == "max_avail":
            allocated_nodes.extend(grouped_nodes[SlurmNodeState.IDLE])
            allocated_nodes.extend(grouped_nodes[SlurmNodeState.COMPLETING])

            if len(allocated_nodes) == 0:
                raise ValueError(
                    f"CloudAI is requesting the maximum available nodes from the group '{group_name}', "
                    f"but no nodes are available. Please review the available nodes in the system and ensure "
                    f"there are sufficient resources to meet the requirements of the test scenario. Additionally, "
                    f"verify that the system is capable of hosting the maximum number of nodes specified in the test "
                    "scenario."
                )

        elif isinstance(number_of_nodes, int):
            for state in grouped_nodes:
                while grouped_nodes[state] and len(allocated_nodes) < number_of_nodes:
                    allocated_nodes.append(grouped_nodes[state].pop(0))

            if len(allocated_nodes) < number_of_nodes:
                raise ValueError(
                    f"CloudAI is requesting {number_of_nodes} nodes from the group '{group_name}', but only "
                    f"{len(allocated_nodes)} nodes are available. Please review the available nodes in the system "
                    f"and ensure there are enough resources to meet the requested node count. Additionally, "
                    f"verify that the system can accommodate the number of nodes required by the test scenario."
                )
        else:
            raise ValueError(
                f"The 'number_of_nodes' argument must be either an integer specifying the number of nodes to allocate,"
                f" or 'max_avail' to allocate all available nodes. Received: '{number_of_nodes}'. "
                "Please correct the input."
            )

        return allocated_nodes

    def scancel(self, job_id: int) -> None:
        """
        Terminates a specified Slurm job by sending a cancellation command.

        Args:
            job_id (int): The ID of the job to cancel.
        """
        self.cmd_shell.execute(f"scancel {job_id}")

    def fetch_command_output(self, command: str) -> Tuple[str, str]:
        """
        Execute a system command and return its output.

        Args:
            command (str): The command to execute.

        Returns:
            Tuple[str, str]: The stdout and stderr from the command execution.
        """
        logging.debug(f"Executing command: {command}")
        stdout, stderr = self.cmd_shell.execute(command).communicate()
        if stderr:
            logging.error(f"Error executing command '{command}': {stderr}")
        return stdout, stderr

    def parse_squeue_output(self, squeue_output: str) -> Dict[str, str]:
        """
        Parse the output from the 'squeue' command to map nodes to users.

        The expected format of squeue_output is lines of 'node_spec|user', where node_spec can include comma-separated
        node names or ranges.

        Args:
            squeue_output (str): The raw output from the squeue command.

        Returns:
            Dict[str, str]: A dictionary mapping node names to usernames.
        """
        node_user_map = {}
        for line in squeue_output.split("\n"):
            if line.strip():
                # Split the line into node list and user, handling only the first '|'
                parts = line.split("|")
                if len(parts) < 2:
                    continue  # Skip malformed lines

                node_list_part, user = parts[0], "|".join(parts[1:])
                # Handle cases where multiple node groups or ranges are specified
                for node in parse_node_list(node_list_part):
                    node_user_map[node] = user.strip()

        return node_user_map

    def parse_sinfo_output(self, sinfo_output: str, node_user_map: Dict[str, str]) -> None:
        """
        Parse the output from the 'sinfo' command to update node states.

        Args:
            sinfo_output (str): The output from the sinfo command.
            node_user_map (dict): A dictionary mapping node names to users.
        """
        for line in sinfo_output.split("\n")[1:]:  # Skip the header line
            if not line.strip():
                continue
            parts = line.split()
            if len(parts) < 6:
                continue
            partition, _, _, _, state, nodelist = parts[:6]
            partition = partition.rstrip("*")
            node_names = parse_node_list(nodelist)

            # Convert state to enum, handling states with suffixes
            state_enum = self.convert_state_to_enum(state)

            for node_name in node_names:
                # Find the partition and node to update the state
                for part in self.partitions:
                    if part.name != partition:
                        continue

                    found = False
                    for node in part.slurm_nodes:
                        if node.name == node_name:
                            found = True
                            node.state = state_enum
                            node.user = node_user_map.get(node_name, "N/A")
                            break

                    if not found:
                        part.slurm_nodes.append(
                            SlurmNode(
                                name=node_name,
                                partition=partition,
                                state=state_enum,
                                user=node_user_map.get(node_name, "N/A"),
                            )
                        )

    def convert_state_to_enum(self, state_str: str) -> SlurmNodeState:
        """
        Convert a Slurm node state string to its corresponding enum member.

        Handles both full state names and abbreviated forms. Special handling for states ending with "*", indicating a
        non-responding node. If the state cannot be matched, UNKNOWN_STATE is returned.

        Args:
            state_str (str): State string from Slurm, could be full name, abbreviated code, or with a "*" suffix.

        Returns:
            SlurmNodeState: Corresponding enum member, or UNKNOWN_STATE for unmatched states, NOT_RESPONDING for "*"
                suffix.

        Raises:
            ValueError: If state_str is not a non-empty string.
        """
        if not isinstance(state_str, str) or not state_str:
            raise ValueError("state_str must be a non-empty string")

        # Mapping of abbreviated states to enum members
        state_abbreviations = {
            "alloc": SlurmNodeState.ALLOCATED,
            "comp": SlurmNodeState.COMPLETING,
            "down": SlurmNodeState.DOWN,
            "drain": SlurmNodeState.DRAINED,
            "drng": SlurmNodeState.DRAINING,
            "fail": SlurmNodeState.FAIL,
            "failg": SlurmNodeState.FAILING,
            "futr": SlurmNodeState.FUTURE,
            "idle": SlurmNodeState.IDLE,
            "maint": SlurmNodeState.MAINTENANCE,
            "mix": SlurmNodeState.MIXED_ALLOCATION,
            "npc": SlurmNodeState.USING_NETWORK_PERFORMANCE_COUNTERS,
            "plnd": SlurmNodeState.PLANNED_STATE,
            "pow_dn": SlurmNodeState.PENDING_POWER_DOWN_STATE,
            "pow_up": SlurmNodeState.POWERING_UP_STATE,
            "resv": SlurmNodeState.RESERVED,
            "unk": SlurmNodeState.UNKNOWN_STATE,
        }

        core_state = state_str.split()[0].upper().rstrip("*+~#!%$@^-")

        if state_str.endswith("*"):
            return SlurmNodeState.NOT_RESPONDING

        try:
            return SlurmNodeState(core_state)
        except ValueError:
            abbrev = core_state.lower()
            if abbrev in state_abbreviations:
                return state_abbreviations[abbrev]
            else:
                logging.warning(f"Unknown state: {core_state}")
                return SlurmNodeState.UNKNOWN_STATE

    def parse_nodes(self, nodes: List[str]) -> List[str]:
        """
        Parse a list of node specifications into individual node names.

        Supports explicit node names and specifications in "partition:group:num_nodes" format, and also handles ranges
        in node names. This allows for dynamic node allocation based on system state and compact node list
        specifications.

        Args:
            nodes (List[str]): A list containing node names or specifications. Specifications should follow
                "partition:group:num_nodes", where "partition" is the partition name, "group" is a group within that
                partition, and "num_nodes" is the number of nodes requested. Node ranges should be specified with
                square brackets and dashes, e.g., "node[01-03]" for "node01", "node02", "node03".

        Returns:
            List[str]: A list of node names. For specifications, it includes names of allocated nodes based on the
                specification, without duplicates. Node ranges are expanded into individual node names.

        Raises:
            ValueError: If a specification is malformed, a specified node is not found, or a node range cannot be
                parsed. This ensures users are aware of incorrect inputs.
        """
        parsed_nodes = []
        for node_spec in nodes:
            if ":" in node_spec:
                parts = node_spec.split(":")
                if len(parts) != 3:
                    raise ValueError("Format should be partition:group:num_nodes")
                partition_name, group_name, num_nodes_spec = parts
                num_nodes = int(num_nodes_spec) if num_nodes_spec != "max_avail" else num_nodes_spec
                group_nodes = self.get_available_nodes_from_group(partition_name, group_name, num_nodes)
                parsed_nodes += [node.name for node in group_nodes]
            else:
                expanded_nodes = parse_node_list(node_spec)
                parsed_nodes += expanded_nodes

        # Remove duplicates while preserving order
        parsed_nodes = list(dict.fromkeys(parsed_nodes))
        return parsed_nodes

    def get_nodes_by_spec(self, num_nodes: int, nodes: list[str]) -> Tuple[int, list[str]]:
        """
        Retrieve a list of node names based on specifications.

        When nodes is empty, returns `(num_nodes, [])`, otherwise parses the node specifications and returns the number
        of nodes and a list of node names.

        Args:
            num_nodes (int): The number of nodes, can't be `0`.
            nodes (list[str]): A list of node names specifications, slurm format or `PARTITION:GROUP:NUM_NODES`.

        Returns:
            Tuple[int, list[str]]: The number of nodes and a list of node names.
        """
        num_nodes, node_list = num_nodes, []
        parsed_nodes = self.parse_nodes(nodes)
        if parsed_nodes:
            num_nodes = len(parsed_nodes)
            node_list = parsed_nodes
        return num_nodes, node_list

    def system_installables(self) -> list[Installable]:
        return [File(Path(__file__).parent.absolute() / "slurm-metadata.sh")]<|MERGE_RESOLUTION|>--- conflicted
+++ resolved
@@ -28,13 +28,6 @@
 from .slurm_node import SlurmNode, SlurmNodeState
 
 
-<<<<<<< HEAD
-class DataRepositoryConfig(BaseModel):
-    """Configuration for a data repository."""
-
-    endpoint: str
-    verify_certs: bool = True
-=======
 class SlurmJobMetadata(BaseModel):
     """Represents the metadata of a Slurm job."""
 
@@ -44,7 +37,13 @@
     elapsed_time_sec: int
     srun_cmd: str
     test_cmd: str
->>>>>>> d3bf674d
+
+
+class DataRepositoryConfig(BaseModel):
+    """Configuration for a data repository."""
+
+    endpoint: str
+    verify_certs: bool = True
 
 
 def parse_node_list(node_list: str) -> List[str]:
