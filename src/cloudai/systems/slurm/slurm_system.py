--- conflicted
+++ resolved
@@ -17,12 +17,8 @@
 import getpass
 import logging
 import re
-<<<<<<< HEAD
+from pathlib import Path
 from typing import Any, Dict, List, Optional, Tuple, Union
-=======
-from pathlib import Path
-from typing import Any, Dict, List, Optional, Tuple
->>>>>>> c8b032bf
 
 from cloudai import BaseJob, System
 from cloudai.util import CommandShell
@@ -449,7 +445,7 @@
         Args:
             partition_name (str): The name of the partition.
             group_name (str): The name of the group.
-            number_of_nodes (int/str): The number of nodes to retrieve.
+            number_of_nodes (Union[int,str]): The number of nodes to retrieve.
                 Could also be 'all' to retrieve all the nodes from the group.
 
         Returns:
