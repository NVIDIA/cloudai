# SPDX-FileCopyrightText: NVIDIA CORPORATION & AFFILIATES
# Copyright (c) 2024 NVIDIA CORPORATION & AFFILIATES. All rights reserved.
# SPDX-License-Identifier: Apache-2.0
#
# Licensed under the Apache License, Version 2.0 (the "License");
# you may not use this file except in compliance with the License.
# You may obtain a copy of the License at
#
#     http://www.apache.org/licenses/LICENSE-2.0
#
# Unless required by applicable law or agreed to in writing, software
# distributed under the License is distributed on an "AS IS" BASIS,
# WITHOUT WARRANTIES OR CONDITIONS OF ANY KIND, either express or implied.
# See the License for the specific language governing permissions and
# limitations under the License.

from datetime import datetime
from pathlib import Path
from typing import Any, Dict, List

from cloudai import CommandGenStrategy, TestRun, TestScenario
from cloudai.systems import SlurmSystem


class SlurmCommandGenStrategy(CommandGenStrategy):
    """
    Abstract base class for defining command generation strategies specific to Slurm environments.

    Attributes
        system (SlurmSystem): A casted version of the `system` attribute, which provides Slurm-specific
            properties and methods.
    """

    def __init__(self, system: SlurmSystem, cmd_args: Dict[str, Any]) -> None:
        """
        Initialize a new SlurmCommandGenStrategy instance.

        Args:
            system (SlurmSystem): The system schema object.
            cmd_args (Dict[str, Any]): Command-line arguments.
        """
        super().__init__(system, cmd_args)
        self.system = system
        if not self.system.default_partition:
            raise ValueError(
                "Default partition not set in the Slurm system object. "
                "The 'default_partition' attribute should be properly defined in the Slurm system configuration. "
                "Please ensure that 'default_partition' is set correctly in the corresponding system configuration "
                "(e.g., system.toml)."
            )

        self.docker_image_url = self.cmd_args.get("docker_image_url", "")

    def gen_exec_command(self, tr: TestRun) -> str:
        env_vars = self._override_env_vars(self.system.global_env_vars, tr.test.extra_env_vars)
        cmd_args = self._override_cmd_args(self.default_cmd_args, tr.test.cmd_args)
<<<<<<< HEAD
        slurm_args = self._parse_slurm_args(
            tr.test.test_template.__class__.__name__, env_vars, cmd_args, tr.num_nodes, tr.nodes
        )
=======
        slurm_args = self._parse_slurm_args(tr.test.test_template.__class__.__name__, env_vars, cmd_args, tr)
>>>>>>> c88fe2ef

        if tr.prologue:
            prologue_command = self.gen_prologue(tr.prologue, tr.output_path)
            srun_command = self._gen_srun_command(slurm_args, env_vars, cmd_args, tr.test.extra_cmd_args)
            command_list = [prologue_command, "if [ $PROLOGUE_SUCCESS -eq 1 ]; then", f"    {srun_command}"]

            if tr.epilogue:
                epilogue_command = self.gen_epilogue(tr.epilogue, tr.output_path)
                command_list.append(f"    {epilogue_command}")

            command_list.append("fi")
        else:
            srun_command = self._gen_srun_command(slurm_args, env_vars, cmd_args, tr.test.extra_cmd_args)
            command_list = [srun_command]

            if tr.epilogue:
                epilogue_command = self.gen_epilogue(tr.epilogue, tr.output_path)
                command_list.append(epilogue_command)

        full_command = "\n".join(command_list).strip()
        return self._write_sbatch_script(slurm_args, env_vars, full_command, tr.output_path)

    def gen_srun_command(self, tr: TestRun) -> str:
        env_vars = self._override_env_vars(self.system.global_env_vars, tr.test.extra_env_vars)
        cmd_args = self._override_cmd_args(self.default_cmd_args, tr.test.cmd_args)
<<<<<<< HEAD
        slurm_args = self._parse_slurm_args(
            tr.test.test_template.__class__.__name__, env_vars, cmd_args, tr.num_nodes, tr.nodes
        )
=======
        slurm_args = self._parse_slurm_args(tr.test.test_template.__class__.__name__, env_vars, cmd_args, tr)
>>>>>>> c88fe2ef
        return self._gen_srun_command(slurm_args, env_vars, cmd_args, tr.test.extra_cmd_args)

    def _parse_slurm_args(
        self, job_name_prefix: str, env_vars: Dict[str, str], cmd_args: Dict[str, str], tr: TestRun
    ) -> Dict[str, Any]:
        """
        Parse command arguments to configure Slurm job settings.

        Args:
            job_name_prefix (str): Prefix for the job name.
            env_vars (Dict[str, str]): Environment variables.
            cmd_args (Dict[str, str]): Command-line arguments.
            tr (TestRun): Test run object.

        Returns:
            Dict[str, Any]: Dictionary containing configuration for Slurm job.

        Raises:
            KeyError: If partition or essential node settings are missing.
        """
        job_name = self.job_name(job_name_prefix)

        parsed_nodes = self.system.parse_nodes(tr.nodes)
        num_nodes = len(parsed_nodes) if parsed_nodes else tr.num_nodes
        node_list_str = ",".join(parsed_nodes) if parsed_nodes else ""

        slurm_args = {
            "job_name": job_name,
            "num_nodes": num_nodes,
            "node_list_str": node_list_str,
        }
        if "time_limit" in cmd_args:
            slurm_args["time_limit"] = cmd_args["time_limit"]

        return slurm_args

    def job_name(self, job_name_prefix: str) -> str:
        job_name = f"{job_name_prefix}_{datetime.now().strftime('%Y%m%d_%H%M%S')}"
        if self.system.account:
            job_name = f"{self.system.account}-{job_name_prefix}.{datetime.now().strftime('%Y%m%d_%H%M%S')}"
        return job_name

    def gen_prologue(self, prologue: TestScenario, base_output_path: Path) -> str:
        """
        Generate the prologue command by running all tests defined in the prologue test scenario.

        Args:
            prologue (TestScenario): The prologue test scenario containing the tests to be run.
            base_output_path (Path): The base output directory path for storing prologue outputs.

        Returns:
            str: A string with all the Slurm srun commands generated for the prologue.
        """
        if not prologue.test_runs:
            return "PROLOGUE_SUCCESS=1\n"

        prologue_output_dir = base_output_path / "prologue"
        prologue_output_dir.mkdir(parents=True, exist_ok=True)

        prologue_commands = []
        success_vars = []

        for idx, tr in enumerate(prologue.test_runs):
            plugin_dir = prologue_output_dir / tr.test.name
            plugin_dir.mkdir(parents=True, exist_ok=True)
            tr.output_path = plugin_dir

            srun_command = tr.test.test_template.gen_srun_command(tr)
            srun_command_with_output = srun_command.replace(
                "srun ", f"srun --output={plugin_dir / 'stdout.txt'} --error={plugin_dir / 'stderr.txt'} "
            )
            prologue_commands.append(srun_command_with_output)

            success_var = f"SUCCESS_{idx}"
            success_vars.append(success_var)

            success_check_command = tr.test.test_template.gen_srun_success_check(tr)
            prologue_commands.append(f"{success_var}=$({success_check_command})")

        combined_success_var = " && ".join([f"[ ${var} -eq 1 ]" for var in success_vars])

        prologue_commands.append(f"PROLOGUE_SUCCESS=$( {combined_success_var} && echo 1 || echo 0 )")

        return "\n".join(prologue_commands)

    def gen_epilogue(self, epilogue: TestScenario, base_output_path: Path) -> str:
        """
        Generate the epilogue command by running all tests defined in the epilogue test scenario.

        Args:
            epilogue (TestScenario): The epilogue test scenario containing the tests to be run.
            base_output_path (Path): The base output directory path for storing epilogue outputs.

        Returns:
            str: A string with all the Slurm srun commands generated for the epilogue.
        """
        if not epilogue.test_runs:
            return ""

        epilogue_output_dir = base_output_path / "epilogue"
        epilogue_output_dir.mkdir(parents=True, exist_ok=True)

        epilogue_commands = []

        for tr in epilogue.test_runs:
            plugin_dir = epilogue_output_dir / tr.test.name
            plugin_dir.mkdir(parents=True, exist_ok=True)
            tr.output_path = plugin_dir

            srun_command = tr.test.test_template.gen_srun_command(tr)
            srun_command_with_output = srun_command.replace(
                "srun ", f"srun --output={plugin_dir / 'stdout.txt'} --error={plugin_dir / 'stderr.txt'} "
            )
            epilogue_commands.append(srun_command_with_output)

        return "\n".join(epilogue_commands)

    def _gen_srun_command(
        self, slurm_args: Dict[str, Any], env_vars: Dict[str, str], cmd_args: Dict[str, str], extra_cmd_args: str
    ) -> str:
        srun_command_parts = self.gen_srun_prefix(slurm_args)
        test_command_parts = self.generate_test_command(env_vars, cmd_args, extra_cmd_args)
        return " ".join(srun_command_parts + test_command_parts)

    def gen_srun_prefix(self, slurm_args: Dict[str, Any]) -> List[str]:
        srun_command_parts = ["srun", f"--mpi={self.system.mpi}"]
        if slurm_args.get("image_path"):
            srun_command_parts.append(f'--container-image={slurm_args["image_path"]}')
            if slurm_args.get("container_mounts"):
                srun_command_parts.append(f'--container-mounts={slurm_args["container_mounts"]}')

        if self.system.extra_srun_args:
            srun_command_parts.append(self.system.extra_srun_args)

        return srun_command_parts

    def generate_test_command(
        self, env_vars: Dict[str, str], cmd_args: Dict[str, str], extra_cmd_args: str
    ) -> List[str]:
        return []

    def _add_reservation(self, batch_script_content: List[str]):
        """
        Add reservation if provided.

        Args:
            batch_script_content (List[str]): content of the batch script.

        Returns:
            List[str]: updated batch script with reservation if exists.
        """
        reservation_key = "--reservation "
        if self.system.extra_srun_args and reservation_key in self.system.extra_srun_args:
            reservation = self.system.extra_srun_args.split(reservation_key, 1)[1].split(" ", 1)[0]
            batch_script_content.append(f"#SBATCH --reservation={reservation}")

        return batch_script_content

    def _write_sbatch_script(
        self, slurm_args: Dict[str, Any], env_vars: Dict[str, str], srun_command: str, output_path: Path
    ) -> str:
        """
        Write the batch script for Slurm submission and return the sbatch command.

        Args:
            slurm_args (Dict[str, Any]): Slurm-specific arguments.
            env_vars (env_vars: Dict[str, str]): Environment variables.
            srun_command (str): srun command.
            output_path (Path): Output directory for script and logs.

        Returns:
            str: sbatch command to submit the job.
        """
        batch_script_content = [
            "#!/bin/bash",
            f"#SBATCH --job-name={slurm_args['job_name']}",
            f"#SBATCH -N {slurm_args['num_nodes']}",
        ]

        self._append_sbatch_directives(batch_script_content, slurm_args, output_path)

        env_vars_str = self._format_env_vars(env_vars)
        batch_script_content.extend([env_vars_str, "", srun_command])

        batch_script_path = output_path / "cloudai_sbatch_script.sh"
        with batch_script_path.open("w") as batch_file:
            batch_file.write("\n".join(batch_script_content))

        return f"sbatch {batch_script_path}"

    def _append_sbatch_directives(
        self, batch_script_content: List[str], args: Dict[str, Any], output_path: Path
    ) -> None:
        """
        Append SBATCH directives to the batch script content.

        Args:
            batch_script_content (List[str]): The list of script lines to append to.
            args (Dict[str, Any]): Arguments including job settings.
            output_path (Path): Output directory for script and logs.
        """
        batch_script_content = self._add_reservation(batch_script_content)

        if "output" not in args:
            batch_script_content.append(f"#SBATCH --output={output_path / 'stdout.txt'}")
        if "error" not in args:
            batch_script_content.append(f"#SBATCH --error={output_path / 'stderr.txt'}")
        batch_script_content.append(f"#SBATCH --partition={self.system.default_partition}")
        if args["node_list_str"]:
            batch_script_content.append(f"#SBATCH --nodelist={args['node_list_str']}")
        if self.system.account:
            batch_script_content.append(f"#SBATCH --account={self.system.account}")
        if self.system.distribution:
            batch_script_content.append(f"#SBATCH --distribution={self.system.distribution}")
        if self.system.gpus_per_node:
            batch_script_content.append(f"#SBATCH --gpus-per-node={self.system.gpus_per_node}")
            batch_script_content.append(f"#SBATCH --gres=gpu:{self.system.gpus_per_node}")
        if self.system.ntasks_per_node:
            batch_script_content.append(f"#SBATCH --ntasks-per-node={self.system.ntasks_per_node}")
        if "time_limit" in args:
            batch_script_content.append(f"#SBATCH --time={args['time_limit']}")

        batch_script_content.append(
            "\nexport SLURM_JOB_MASTER_NODE=$(scontrol show hostname $SLURM_JOB_NODELIST | head -n 1)"
        )

    def _format_env_vars(self, env_vars: Dict[str, Any]) -> str:
        """
        Format environment variables for inclusion in a batch script.

        Args:
            env_vars (Dict[str, Any]): Environment variables to format.

        Returns:
            str: A string representation of the formatted environment variables.
        """
        formatted_vars = []
        for key in sorted(env_vars.keys()):
            value = env_vars[key]
            formatted_value = str(value["default"]) if isinstance(value, dict) and "default" in value else str(value)
            formatted_vars.append(f"export {key}={formatted_value}")
        return "\n".join(formatted_vars)<|MERGE_RESOLUTION|>--- conflicted
+++ resolved
@@ -54,13 +54,7 @@
     def gen_exec_command(self, tr: TestRun) -> str:
         env_vars = self._override_env_vars(self.system.global_env_vars, tr.test.extra_env_vars)
         cmd_args = self._override_cmd_args(self.default_cmd_args, tr.test.cmd_args)
-<<<<<<< HEAD
-        slurm_args = self._parse_slurm_args(
-            tr.test.test_template.__class__.__name__, env_vars, cmd_args, tr.num_nodes, tr.nodes
-        )
-=======
         slurm_args = self._parse_slurm_args(tr.test.test_template.__class__.__name__, env_vars, cmd_args, tr)
->>>>>>> c88fe2ef
 
         if tr.prologue:
             prologue_command = self.gen_prologue(tr.prologue, tr.output_path)
@@ -86,13 +80,7 @@
     def gen_srun_command(self, tr: TestRun) -> str:
         env_vars = self._override_env_vars(self.system.global_env_vars, tr.test.extra_env_vars)
         cmd_args = self._override_cmd_args(self.default_cmd_args, tr.test.cmd_args)
-<<<<<<< HEAD
-        slurm_args = self._parse_slurm_args(
-            tr.test.test_template.__class__.__name__, env_vars, cmd_args, tr.num_nodes, tr.nodes
-        )
-=======
         slurm_args = self._parse_slurm_args(tr.test.test_template.__class__.__name__, env_vars, cmd_args, tr)
->>>>>>> c88fe2ef
         return self._gen_srun_command(slurm_args, env_vars, cmd_args, tr.test.extra_cmd_args)
 
     def _parse_slurm_args(
