# SPDX-FileCopyrightText: NVIDIA CORPORATION & AFFILIATES
# Copyright (c) 2024 NVIDIA CORPORATION & AFFILIATES. All rights reserved.
# SPDX-License-Identifier: Apache-2.0
#
# Licensed under the Apache License, Version 2.0 (the "License");
# you may not use this file except in compliance with the License.
# You may obtain a copy of the License at
#
#     http://www.apache.org/licenses/LICENSE-2.0
#
# Unless required by applicable law or agreed to in writing, software
# distributed under the License is distributed on an "AS IS" BASIS,
# WITHOUT WARRANTIES OR CONDITIONS OF ANY KIND, either express or implied.
# See the License for the specific language governing permissions and
# limitations under the License.

from datetime import datetime
from pathlib import Path
from typing import Any, Dict, List

from cloudai import CommandGenStrategy, TestRun, TestScenario
from cloudai.systems import SlurmSystem


class SlurmCommandGenStrategy(CommandGenStrategy):
    """
    Abstract base class for defining command generation strategies specific to Slurm environments.

    Attributes
        system (SlurmSystem): A casted version of the `system` attribute, which provides Slurm-specific
            properties and methods.
    """

    def __init__(self, system: SlurmSystem, cmd_args: Dict[str, Any]) -> None:
        """
        Initialize a new SlurmCommandGenStrategy instance.

        Args:
            system (SlurmSystem): The system schema object.
            cmd_args (Dict[str, Any]): Command-line arguments.
        """
        super().__init__(system, cmd_args)
        self.system = system
        if not self.system.default_partition:
            raise ValueError(
                "Default partition not set in the Slurm system object. "
                "The 'default_partition' attribute should be properly defined in the Slurm system configuration. "
                "Please ensure that 'default_partition' is set correctly in the corresponding system configuration "
                "(e.g., system.toml)."
            )

        self.docker_image_url = self.cmd_args.get("docker_image_url", "")

    def gen_exec_command(self, tr: TestRun) -> str:
        env_vars = self._override_env_vars(self.system.global_env_vars, tr.test.extra_env_vars)
        cmd_args = self._override_cmd_args(self.default_cmd_args, tr.test.cmd_args)
        slurm_args = self._parse_slurm_args(tr.test.test_template.__class__.__name__, env_vars, cmd_args, tr)

        srun_command = self._gen_srun_command(slurm_args, env_vars, cmd_args, tr.test.extra_cmd_args)
        command_list = []
        indent = ""

        if tr.prologue:
            prologue_command = self.gen_prologue(tr.prologue, tr.output_path)
            command_list = [prologue_command, "if [ $PROLOGUE_SUCCESS -eq 1 ]; then"]
            indent = "    "

        command_list.append(f"{indent}{srun_command}")

        if tr.epilogue:
            epilogue_command = self.gen_epilogue(tr.epilogue, tr.output_path)
            command_list.append(f"{indent}{epilogue_command}")

        if tr.prologue:
            command_list.append("fi")

        full_command = "\n".join(command_list).strip()
        return self._write_sbatch_script(slurm_args, env_vars, full_command, tr.output_path)

    def gen_srun_command(self, tr: TestRun) -> str:
        env_vars = self._override_env_vars(self.system.global_env_vars, tr.test.extra_env_vars)
        cmd_args = self._override_cmd_args(self.default_cmd_args, tr.test.cmd_args)
        slurm_args = self._parse_slurm_args(tr.test.test_template.__class__.__name__, env_vars, cmd_args, tr)
        return self._gen_srun_command(slurm_args, env_vars, cmd_args, tr.test.extra_cmd_args)

    def _parse_slurm_args(
        self, job_name_prefix: str, env_vars: Dict[str, str], cmd_args: Dict[str, str], tr: TestRun
    ) -> Dict[str, Any]:
        """
        Parse command arguments to configure Slurm job settings.

        Args:
            job_name_prefix (str): Prefix for the job name.
            env_vars (Dict[str, str]): Environment variables.
            cmd_args (Dict[str, str]): Command-line arguments.
            tr (TestRun): Test run object.

        Returns:
            Dict[str, Any]: Dictionary containing configuration for Slurm job.

        Raises:
            KeyError: If partition or essential node settings are missing.
        """
        job_name = self.job_name(job_name_prefix)

        parsed_nodes = self.system.parse_nodes(tr.nodes)
        num_nodes = len(parsed_nodes) if parsed_nodes else tr.num_nodes
        node_list_str = ",".join(parsed_nodes) if parsed_nodes else ""

        slurm_args = {
            "job_name": job_name,
            "num_nodes": num_nodes,
            "node_list_str": node_list_str,
        }
        if "time_limit" in cmd_args:
            slurm_args["time_limit"] = cmd_args["time_limit"]

        return slurm_args

    def job_name(self, job_name_prefix: str) -> str:
        job_name = f"{job_name_prefix}_{datetime.now().strftime('%Y%m%d_%H%M%S')}"
        if self.system.account:
            job_name = f"{self.system.account}-{job_name_prefix}.{datetime.now().strftime('%Y%m%d_%H%M%S')}"
        return job_name

<<<<<<< HEAD
    def gen_prologue(self, prologue: TestScenario, base_output_path: Path) -> str:
        """
        Generate the prologue command by running all tests defined in the prologue test scenario.

        Args:
            prologue (TestScenario): The prologue test scenario containing the tests to be run.
            base_output_path (Path): The base output directory path for storing prologue outputs.

        Returns:
            str: A string with all the Slurm srun commands generated for the prologue.
        """
        if not prologue.test_runs:
            return "PROLOGUE_SUCCESS=1\n"

        prologue_output_dir = base_output_path / "prologue"
        prologue_output_dir.mkdir(parents=True, exist_ok=True)

        prologue_commands = []
        success_vars = []

        for idx, tr in enumerate(prologue.test_runs):
            plugin_dir = prologue_output_dir / tr.test.name
            plugin_dir.mkdir(parents=True, exist_ok=True)
            tr.output_path = plugin_dir

            srun_command = tr.test.test_template.gen_srun_command(tr)
            srun_command_with_output = srun_command.replace(
                "srun ", f"srun --output={plugin_dir / 'stdout.txt'} --error={plugin_dir / 'stderr.txt'} "
            )
            prologue_commands.append(srun_command_with_output)

            success_var = f"SUCCESS_{idx}"
            success_vars.append(success_var)

            success_check_command = tr.test.test_template.gen_srun_success_check(tr)
            prologue_commands.append(f"{success_var}=$({success_check_command})")

        combined_success_var = " && ".join([f"[ ${var} -eq 1 ]" for var in success_vars])

        prologue_commands.append(f"PROLOGUE_SUCCESS=$( {combined_success_var} && echo 1 || echo 0 )")

        return "\n".join(prologue_commands)

    def gen_epilogue(self, epilogue: TestScenario, base_output_path: Path) -> str:
        """
        Generate the epilogue command by running all tests defined in the epilogue test scenario.

        Args:
            epilogue (TestScenario): The epilogue test scenario containing the tests to be run.
            base_output_path (Path): The base output directory path for storing epilogue outputs.

        Returns:
            str: A string with all the Slurm srun commands generated for the epilogue.
        """
        if not epilogue.test_runs:
            return ""

        epilogue_output_dir = base_output_path / "epilogue"
        epilogue_output_dir.mkdir(parents=True, exist_ok=True)

        epilogue_commands = []

        for tr in epilogue.test_runs:
            plugin_dir = epilogue_output_dir / tr.test.name
            plugin_dir.mkdir(parents=True, exist_ok=True)
            tr.output_path = plugin_dir

            srun_command = tr.test.test_template.gen_srun_command(tr)
            srun_command_with_output = srun_command.replace(
                "srun ", f"srun --output={plugin_dir / 'stdout.txt'} --error={plugin_dir / 'stderr.txt'} "
            )
            epilogue_commands.append(srun_command_with_output)

        return "\n".join(epilogue_commands)

    def _gen_srun_command(
        self, slurm_args: Dict[str, Any], env_vars: Dict[str, str], cmd_args: Dict[str, str], extra_cmd_args: str
    ) -> str:
        srun_command_parts = self.gen_srun_prefix(slurm_args)
        test_command_parts = self.generate_test_command(env_vars, cmd_args, extra_cmd_args)
        return " ".join(srun_command_parts + test_command_parts)

    def gen_srun_prefix(self, slurm_args: Dict[str, Any]) -> List[str]:
=======
    def generate_srun_command(
        self, slurm_args: Dict[str, Any], env_vars: Dict[str, str], cmd_args: Dict[str, str], tr: TestRun
    ) -> str:
        srun_command_parts = self.generate_srun_prefix(slurm_args, tr)
        test_command_parts = self.generate_test_command(env_vars, cmd_args, tr)
        return " \\\n".join(srun_command_parts + test_command_parts)

    def generate_srun_prefix(self, slurm_args: Dict[str, Any], tr: TestRun) -> List[str]:
>>>>>>> f2a82a59
        srun_command_parts = ["srun", f"--mpi={self.system.mpi}"]
        if slurm_args.get("image_path"):
            srun_command_parts.append(f'--container-image={slurm_args["image_path"]}')
            if slurm_args.get("container_mounts"):
                srun_command_parts.append(f'--container-mounts={slurm_args["container_mounts"]}')

        if self.system.extra_srun_args:
            srun_command_parts.append(self.system.extra_srun_args)

        return srun_command_parts

<<<<<<< HEAD
    def generate_test_command(
        self, env_vars: Dict[str, str], cmd_args: Dict[str, str], extra_cmd_args: str
    ) -> List[str]:
=======
    def gen_exec_command(self, tr: TestRun) -> str:
        env_vars = self._override_env_vars(self.system.global_env_vars, tr.test.extra_env_vars)
        cmd_args = self._override_cmd_args(self.default_cmd_args, tr.test.cmd_args)
        slurm_args = self._parse_slurm_args(tr.test.test_template.__class__.__name__, env_vars, cmd_args, tr)
        srun_command = self.generate_srun_command(slurm_args, env_vars, cmd_args, tr)
        return self._write_sbatch_script(slurm_args, env_vars, srun_command, tr)

    def generate_test_command(self, env_vars: Dict[str, str], cmd_args: Dict[str, str], tr: TestRun) -> List[str]:
>>>>>>> f2a82a59
        return []

    def _add_reservation(self, batch_script_content: List[str]):
        """
        Add reservation if provided.

        Args:
            batch_script_content (List[str]): content of the batch script.

        Returns:
            List[str]: updated batch script with reservation if exists.
        """
        reservation_key = "--reservation "
        if self.system.extra_srun_args and reservation_key in self.system.extra_srun_args:
            reservation = self.system.extra_srun_args.split(reservation_key, 1)[1].split(" ", 1)[0]
            batch_script_content.append(f"#SBATCH --reservation={reservation}")

        return batch_script_content

    def _write_sbatch_script(
        self, slurm_args: Dict[str, Any], env_vars: Dict[str, str], srun_command: str, tr: TestRun
    ) -> str:
        """
        Write the batch script for Slurm submission and return the sbatch command.

        Args:
            slurm_args (Dict[str, Any]): Slurm-specific arguments.
            env_vars (env_vars: Dict[str, str]): Environment variables.
            srun_command (str): srun command.
            tr (TestRun): Test run object.

        Returns:
            str: sbatch command to submit the job.
        """
        batch_script_content = [
            "#!/bin/bash",
            f"#SBATCH --job-name={slurm_args['job_name']}",
            f"#SBATCH -N {slurm_args['num_nodes']}",
        ]

        self._append_sbatch_directives(batch_script_content, slurm_args, tr.output_path)

        env_vars_str = self._format_env_vars(env_vars)
        batch_script_content.extend([env_vars_str, "", srun_command])

        batch_script_path = tr.output_path / "cloudai_sbatch_script.sh"
        with batch_script_path.open("w") as batch_file:
            batch_file.write("\n".join(batch_script_content))

        return f"sbatch {batch_script_path}"

    def _append_sbatch_directives(
        self, batch_script_content: List[str], args: Dict[str, Any], output_path: Path
    ) -> None:
        """
        Append SBATCH directives to the batch script content.

        Args:
            batch_script_content (List[str]): The list of script lines to append to.
            args (Dict[str, Any]): Arguments including job settings.
            output_path (Path): Output directory for script and logs.
        """
        batch_script_content = self._add_reservation(batch_script_content)

        if "output" not in args:
            batch_script_content.append(f"#SBATCH --output={output_path / 'stdout.txt'}")
        if "error" not in args:
            batch_script_content.append(f"#SBATCH --error={output_path / 'stderr.txt'}")
        batch_script_content.append(f"#SBATCH --partition={self.system.default_partition}")
        if args["node_list_str"]:
            batch_script_content.append(f"#SBATCH --nodelist={args['node_list_str']}")
        if self.system.account:
            batch_script_content.append(f"#SBATCH --account={self.system.account}")
        if self.system.distribution:
            batch_script_content.append(f"#SBATCH --distribution={self.system.distribution}")
        if self.system.gpus_per_node:
            batch_script_content.append(f"#SBATCH --gpus-per-node={self.system.gpus_per_node}")
            batch_script_content.append(f"#SBATCH --gres=gpu:{self.system.gpus_per_node}")
        if self.system.ntasks_per_node:
            batch_script_content.append(f"#SBATCH --ntasks-per-node={self.system.ntasks_per_node}")
        if "time_limit" in args:
            batch_script_content.append(f"#SBATCH --time={args['time_limit']}")

        batch_script_content.append(
            "\nexport SLURM_JOB_MASTER_NODE=$(scontrol show hostname $SLURM_JOB_NODELIST | head -n 1)"
        )

    def _format_env_vars(self, env_vars: Dict[str, Any]) -> str:
        """
        Format environment variables for inclusion in a batch script.

        Args:
            env_vars (Dict[str, Any]): Environment variables to format.

        Returns:
            str: A string representation of the formatted environment variables.
        """
        formatted_vars = []
        for key in sorted(env_vars.keys()):
            value = env_vars[key]
            formatted_value = str(value["default"]) if isinstance(value, dict) and "default" in value else str(value)
            formatted_vars.append(f"export {key}={formatted_value}")
        return "\n".join(formatted_vars)<|MERGE_RESOLUTION|>--- conflicted
+++ resolved
@@ -56,7 +56,7 @@
         cmd_args = self._override_cmd_args(self.default_cmd_args, tr.test.cmd_args)
         slurm_args = self._parse_slurm_args(tr.test.test_template.__class__.__name__, env_vars, cmd_args, tr)
 
-        srun_command = self._gen_srun_command(slurm_args, env_vars, cmd_args, tr.test.extra_cmd_args)
+        srun_command = self._gen_srun_command(slurm_args, env_vars, cmd_args, tr)
         command_list = []
         indent = ""
 
@@ -75,13 +75,13 @@
             command_list.append("fi")
 
         full_command = "\n".join(command_list).strip()
-        return self._write_sbatch_script(slurm_args, env_vars, full_command, tr.output_path)
+        return self._write_sbatch_script(slurm_args, env_vars, full_command, tr)
 
     def gen_srun_command(self, tr: TestRun) -> str:
         env_vars = self._override_env_vars(self.system.global_env_vars, tr.test.extra_env_vars)
         cmd_args = self._override_cmd_args(self.default_cmd_args, tr.test.cmd_args)
         slurm_args = self._parse_slurm_args(tr.test.test_template.__class__.__name__, env_vars, cmd_args, tr)
-        return self._gen_srun_command(slurm_args, env_vars, cmd_args, tr.test.extra_cmd_args)
+        return self._gen_srun_command(slurm_args, env_vars, cmd_args, tr)
 
     def _parse_slurm_args(
         self, job_name_prefix: str, env_vars: Dict[str, str], cmd_args: Dict[str, str], tr: TestRun
@@ -123,7 +123,6 @@
             job_name = f"{self.system.account}-{job_name_prefix}.{datetime.now().strftime('%Y%m%d_%H%M%S')}"
         return job_name
 
-<<<<<<< HEAD
     def gen_prologue(self, prologue: TestScenario, base_output_path: Path) -> str:
         """
         Generate the prologue command by running all tests defined in the prologue test scenario.
@@ -200,23 +199,13 @@
         return "\n".join(epilogue_commands)
 
     def _gen_srun_command(
-        self, slurm_args: Dict[str, Any], env_vars: Dict[str, str], cmd_args: Dict[str, str], extra_cmd_args: str
+        self, slurm_args: Dict[str, Any], env_vars: Dict[str, str], cmd_args: Dict[str, str], tr: TestRun
     ) -> str:
         srun_command_parts = self.gen_srun_prefix(slurm_args)
-        test_command_parts = self.generate_test_command(env_vars, cmd_args, extra_cmd_args)
+        test_command_parts = self.generate_test_command(env_vars, cmd_args, tr)
         return " ".join(srun_command_parts + test_command_parts)
 
     def gen_srun_prefix(self, slurm_args: Dict[str, Any]) -> List[str]:
-=======
-    def generate_srun_command(
-        self, slurm_args: Dict[str, Any], env_vars: Dict[str, str], cmd_args: Dict[str, str], tr: TestRun
-    ) -> str:
-        srun_command_parts = self.generate_srun_prefix(slurm_args, tr)
-        test_command_parts = self.generate_test_command(env_vars, cmd_args, tr)
-        return " \\\n".join(srun_command_parts + test_command_parts)
-
-    def generate_srun_prefix(self, slurm_args: Dict[str, Any], tr: TestRun) -> List[str]:
->>>>>>> f2a82a59
         srun_command_parts = ["srun", f"--mpi={self.system.mpi}"]
         if slurm_args.get("image_path"):
             srun_command_parts.append(f'--container-image={slurm_args["image_path"]}')
@@ -228,20 +217,7 @@
 
         return srun_command_parts
 
-<<<<<<< HEAD
-    def generate_test_command(
-        self, env_vars: Dict[str, str], cmd_args: Dict[str, str], extra_cmd_args: str
-    ) -> List[str]:
-=======
-    def gen_exec_command(self, tr: TestRun) -> str:
-        env_vars = self._override_env_vars(self.system.global_env_vars, tr.test.extra_env_vars)
-        cmd_args = self._override_cmd_args(self.default_cmd_args, tr.test.cmd_args)
-        slurm_args = self._parse_slurm_args(tr.test.test_template.__class__.__name__, env_vars, cmd_args, tr)
-        srun_command = self.generate_srun_command(slurm_args, env_vars, cmd_args, tr)
-        return self._write_sbatch_script(slurm_args, env_vars, srun_command, tr)
-
     def generate_test_command(self, env_vars: Dict[str, str], cmd_args: Dict[str, str], tr: TestRun) -> List[str]:
->>>>>>> f2a82a59
         return []
 
     def _add_reservation(self, batch_script_content: List[str]):
