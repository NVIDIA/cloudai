--- conflicted
+++ resolved
@@ -23,11 +23,8 @@
 import toml
 from pydantic import ValidationError
 
-<<<<<<< HEAD
 from ..models.scenario import TestRunModel, TestScenarioModel
 from ..models.workload import TestDefinition
-=======
->>>>>>> 1eb323d7
 from ..workloads.chakra_replay import ChakraReplayReportGenerationStrategy, ChakraReplayTestDefinition
 from ..workloads.jax_toolbox import (
     GPTTestDefinition,
@@ -36,15 +33,7 @@
     NemotronTestDefinition,
 )
 from ..workloads.megatron_run import CheckpointTimingReportGenerationStrategy, MegatronRunTestDefinition
-<<<<<<< HEAD
 from ..workloads.nccl_test import NCCLTestDefinition, NcclTestPerformanceReportGenerationStrategy
-=======
-from ..workloads.nccl_test import (
-    NCCLTestDefinition,
-    NcclTestPerformanceReportGenerationStrategy,
-    NcclTestPredictionReportGenerationStrategy,
-)
->>>>>>> 1eb323d7
 from ..workloads.nemo_launcher import NeMoLauncherReportGenerationStrategy, NeMoLauncherTestDefinition
 from ..workloads.nemo_run import NeMoRunReportGenerationStrategy, NeMoRunTestDefinition
 from ..workloads.sleep import SleepReportGenerationStrategy, SleepTestDefinition
@@ -285,7 +274,15 @@
             post_test=post_test,
             reports=get_reporters(test_info, test.test_definition),
         )
-<<<<<<< HEAD
+
+        if test.test_definition.is_dse_job and not tr.metric_reporter:
+            report_metrics_map = {r: r.metrics for r in tr.reports}
+            raise TestScenarioParsingError(
+                f"Test '{test_info.id}' is a DSE job with agent_metric='{test.test_definition.agent_metric}', "
+                "but no report generation strategy is defined for it. "
+                f"Available report-metrics mapping: {report_metrics_map}"
+            )
+
         return tr
 
     def _prepare_tdef(self, test_info: TestRunModel) -> Tuple[Test, TestDefinition]:
@@ -308,16 +305,4 @@
             data.update(test_info.test_spec.model_dump(exclude_none=True, exclude_defaults=True))
             tdef = tp.load_test_definition(data, self.strict)
 
-        return test, tdef
-=======
-
-        if test.test_definition.is_dse_job and not tr.metric_reporter:
-            report_metrics_map = {r: r.metrics for r in tr.reports}
-            raise TestScenarioParsingError(
-                f"Test '{test_info.id}' is a DSE job with agent_metric='{test.test_definition.agent_metric}', "
-                "but no report generation strategy is defined for it. "
-                f"Available report-metrics mapping: {report_metrics_map}"
-            )
-
-        return tr
->>>>>>> 1eb323d7
+        return test, tdef