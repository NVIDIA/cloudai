--- conflicted
+++ resolved
@@ -139,19 +139,14 @@
         total_weight = sum(tr.weight for tr in ts_model.tests)
         normalized_weight = 0 if total_weight == 0 else 100 / total_weight
 
-<<<<<<< HEAD
         prologue, epilogue = None, None
         if ts_model.prologue:
             prologue = self.plugin_mapping.get(ts_model.prologue)
         if ts_model.epilogue:
             epilogue = self.plugin_mapping.get(ts_model.epilogue)
 
-        testruns_by_id: dict[str, TestRun] = {
-            tr.id: self._create_section_test_run(tr, normalized_weight, prologue, epilogue) for tr in ts_model.tests
-=======
         test_runs_by_id: dict[str, TestRun] = {
-            tr.id: self._create_test_run(tr, normalized_weight) for tr in ts_model.tests
->>>>>>> f2a82a59
+            tr.id: self._create_test_run(tr, normalized_weight, prologue, epilogue) for tr in ts_model.tests
         }
 
         tests_data: dict[str, _TestRunTOML] = {tr.id: tr for tr in ts_model.tests}
@@ -167,17 +162,13 @@
             job_status_check=ts_model.job_status_check,
         )
 
-<<<<<<< HEAD
-    def _create_section_test_run(
+    def _create_test_run(
         self,
         test_info: _TestRunTOML,
         normalized_weight: float,
         prologue: Optional[TestScenario] = None,
         epilogue: Optional[TestScenario] = None,
     ) -> TestRun:
-=======
-    def _create_test_run(self, test_info: _TestRunTOML, normalized_weight: float) -> TestRun:
->>>>>>> f2a82a59
         """
         Create a section-specific Test object by copying from the test mapping.
 
