--- conflicted
+++ resolved
@@ -14,14 +14,9 @@
 # See the License for the specific language governing permissions and
 # limitations under the License.
 
-<<<<<<< HEAD
 from dataclasses import dataclass, field
-from typing import List, Optional
-=======
-from dataclasses import dataclass
 from pathlib import Path
 from typing import TYPE_CHECKING, List, Optional
->>>>>>> 02b82890
 
 if TYPE_CHECKING:
     from .test import Test
@@ -54,11 +49,11 @@
 class TestRun:
     __test__ = False
 
-<<<<<<< HEAD
     name: str
-    test: Test
+    test: "Test"
     num_nodes: int
     nodes: List[str]
+    output_path: Path = Path("")
     iterations: int = 1
     current_iteration: int = 0
     time_limit: Optional[str] = None
@@ -75,14 +70,6 @@
             bool: True if more iterations are pending, False otherwise.
         """
         return self.current_iteration < self.iterations
-=======
-    test: "Test"
-    num_nodes: int
-    nodes: List[str]
-    output_path: Path = Path("")
-    time_limit: Optional[str] = None
-    job_name: str = ""
->>>>>>> 02b82890
 
 
 class TestScenario:
