# SPDX-FileCopyrightText: NVIDIA CORPORATION & AFFILIATES
# Copyright (c) 2024 NVIDIA CORPORATION & AFFILIATES. All rights reserved.
# SPDX-License-Identifier: Apache-2.0
#
# Licensed under the Apache License, Version 2.0 (the "License");
# you may not use this file except in compliance with the License.
# You may obtain a copy of the License at
#
#     http://www.apache.org/licenses/LICENSE-2.0
#
# Unless required by applicable law or agreed to in writing, software
# distributed under the License is distributed on an "AS IS" BASIS,
# WITHOUT WARRANTIES OR CONDITIONS OF ANY KIND, either express or implied.
# See the License for the specific language governing permissions and
# limitations under the License.

from dataclasses import dataclass
from typing import List, Optional

from .test import Test


@dataclass
class TestRun:
    __test__ = False

    test: Test
    num_nodes: int
    nodes: List[str]
    time_limit: Optional[str] = None


class TestScenario:
    """
    Represents a test scenario, comprising a set of tests.

    Attributes
        name (str): Unique name of the test scenario.
        tests (List[Test]): Tests in the scenario.
        job_status_check (bool): Flag indicating whether to check the job status or not.
    """

    __test__ = False

<<<<<<< HEAD
    def __init__(self, name: str, test_runs: List[TestRun]) -> None:
=======
    def __init__(self, name: str, tests: List[Test], job_status_check: bool = True) -> None:
>>>>>>> 35d14891
        """
        Initialize a TestScenario instance.

        Args:
            name (str): Name of the test scenario.
<<<<<<< HEAD
            test_runs (List[Test]): List of tests in the scenario with custom run options.
        """
        self.name = name
        self.test_runs = test_runs
=======
            tests (List[Test]): List of tests in the scenario.
            job_status_check (bool): Flag indicating whether to check the job status or not.
        """
        self.name = name
        self.tests = tests
        self.job_status_check = job_status_check
>>>>>>> 35d14891

    def __repr__(self) -> str:
        """
        Return a string representation of the TestScenario instance.

        Returns
            str: String representation of the test scenario.
        """
        test_names = ", ".join([tr.test.name for tr in self.test_runs])
        return f"TestScenario(name={self.name}, tests=[{test_names}])"

    def pretty_print(self) -> str:
        """Print each test in the scenario along with its section name, description, and visualized dependencies."""
        s = f"Test Scenario: {self.name}\n"
        for tr in self.test_runs:
            s += f"\nSection Name: {tr.test.section_name}\n"
            s += f"  Test Name: {tr.test.name}\n"
            s += f"  Description: {tr.test.description}\n"
            if tr.test.dependencies:
                for dep_type, dependency in tr.test.dependencies.items():
                    if dependency:
                        s += (
                            f"  {dep_type.replace('_', ' ').title()}: {dependency.test.section_name}, "
                            f"Time: {dependency.time} seconds"
                        )
            else:
                s += "  No dependencies"
        return s<|MERGE_RESOLUTION|>--- conflicted
+++ resolved
@@ -42,29 +42,18 @@
 
     __test__ = False
 
-<<<<<<< HEAD
-    def __init__(self, name: str, test_runs: List[TestRun]) -> None:
-=======
-    def __init__(self, name: str, tests: List[Test], job_status_check: bool = True) -> None:
->>>>>>> 35d14891
+    def __init__(self, name: str, test_runs: List[TestRun], job_status_check: bool = True) -> None:
         """
         Initialize a TestScenario instance.
 
         Args:
             name (str): Name of the test scenario.
-<<<<<<< HEAD
-            test_runs (List[Test]): List of tests in the scenario with custom run options.
+            test_runs (List[TestRun]): List of tests in the scenario with custom run options.
+            job_status_check (bool): Flag indicating whether to check the job status or not.
         """
         self.name = name
         self.test_runs = test_runs
-=======
-            tests (List[Test]): List of tests in the scenario.
-            job_status_check (bool): Flag indicating whether to check the job status or not.
-        """
-        self.name = name
-        self.tests = tests
         self.job_status_check = job_status_check
->>>>>>> 35d14891
 
     def __repr__(self) -> str:
         """
@@ -73,18 +62,18 @@
         Returns
             str: String representation of the test scenario.
         """
-        test_names = ", ".join([tr.test.name for tr in self.test_runs])
+        test_names = ", ".join([tr.name for tr in self.test_runs])
         return f"TestScenario(name={self.name}, tests=[{test_names}])"
 
     def pretty_print(self) -> str:
         """Print each test in the scenario along with its section name, description, and visualized dependencies."""
         s = f"Test Scenario: {self.name}\n"
         for tr in self.test_runs:
-            s += f"\nSection Name: {tr.test.section_name}\n"
-            s += f"  Test Name: {tr.test.name}\n"
-            s += f"  Description: {tr.test.description}\n"
-            if tr.test.dependencies:
-                for dep_type, dependency in tr.test.dependencies.items():
+            s += f"\nSection Name: {tr.section_name}\n"
+            s += f"  Test Name: {tr.name}\n"
+            s += f"  Description: {tr.description}\n"
+            if tr.dependencies:
+                for dep_type, dependency in tr.dependencies.items():
                     if dependency:
                         s += (
                             f"  {dep_type.replace('_', ' ').title()}: {dependency.test.section_name}, "
