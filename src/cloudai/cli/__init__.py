--- conflicted
+++ resolved
@@ -14,12 +14,10 @@
 # See the License for the specific language governing permissions and
 # limitations under the License.
 
-<<<<<<< HEAD
 import logging
 import logging.config
 
-from .cli import CloudAICLI
-from .handlers import handle_dry_run_and_run, handle_generate_report, handle_install_and_uninstall
+from .cli import main
 
 
 def setup_logging(log_file: str, log_level: str) -> None:
@@ -68,9 +66,6 @@
     }
     logging.config.dictConfig(LOGGING_CONFIG)
 
-=======
-from .cli import main, setup_logging
->>>>>>> f6f32bf9
 
 __all__ = [
     "main",
