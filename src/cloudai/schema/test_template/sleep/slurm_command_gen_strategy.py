# SPDX-FileCopyrightText: NVIDIA CORPORATION & AFFILIATES
# Copyright (c) 2024 NVIDIA CORPORATION & AFFILIATES. All rights reserved.
# SPDX-License-Identifier: Apache-2.0
#
# Licensed under the Apache License, Version 2.0 (the "License");
# you may not use this file except in compliance with the License.
# You may obtain a copy of the License at
#
#     http://www.apache.org/licenses/LICENSE-2.0
#
# Unless required by applicable law or agreed to in writing, software
# distributed under the License is distributed on an "AS IS" BASIS,
# WITHOUT WARRANTIES OR CONDITIONS OF ANY KIND, either express or implied.
# See the License for the specific language governing permissions and
# limitations under the License.

from typing import Any, Dict

from cloudai import TestRun
from cloudai.systems.slurm.strategy import SlurmCommandGenStrategy


class SleepSlurmCommandGenStrategy(SlurmCommandGenStrategy):
    """Command generation strategy for Sleep on Slurm systems."""

    def gen_exec_command(self, tr: TestRun) -> str:
        final_env_vars = self._override_env_vars(self.system.global_env_vars, tr.test.extra_env_vars)
        final_cmd_args = self._override_cmd_args(self.default_cmd_args, tr.test.cmd_args)
        env_vars_str = self._format_env_vars(final_env_vars)

<<<<<<< HEAD
        slurm_args = self._parse_slurm_args("sleep", final_env_vars, final_cmd_args, tr.num_nodes, tr.nodes)
        srun_command = self.generate_full_srun_command(
            slurm_args, final_env_vars, final_cmd_args, tr.test.extra_cmd_args
        )
        return self._write_sbatch_script(slurm_args, env_vars_str, srun_command, tr.output_path)
=======
        slurm_args = self._parse_slurm_args("sleep", final_env_vars, final_cmd_args, num_nodes, nodes)
        srun_command = self.generate_srun_command(slurm_args, final_env_vars, final_cmd_args, extra_cmd_args)
        return self._write_sbatch_script(slurm_args, env_vars_str, srun_command, output_path)
>>>>>>> c3b41b55

    def generate_srun_command(
        self, slurm_args: Dict[str, Any], env_vars: Dict[str, str], cmd_args: Dict[str, str], extra_cmd_args: str
    ) -> str:
        srun_command_parts = [
            "srun",
            f"--mpi={self.slurm_system.mpi}",
            f"{self.slurm_system.extra_srun_args if self.slurm_system.extra_srun_args else ''}",
        ]

        sec = cmd_args["seconds"]
        srun_command_parts.append(f"sleep {sec}")

        return " \\\n".join(srun_command_parts)<|MERGE_RESOLUTION|>--- conflicted
+++ resolved
@@ -28,17 +28,9 @@
         final_cmd_args = self._override_cmd_args(self.default_cmd_args, tr.test.cmd_args)
         env_vars_str = self._format_env_vars(final_env_vars)
 
-<<<<<<< HEAD
         slurm_args = self._parse_slurm_args("sleep", final_env_vars, final_cmd_args, tr.num_nodes, tr.nodes)
-        srun_command = self.generate_full_srun_command(
-            slurm_args, final_env_vars, final_cmd_args, tr.test.extra_cmd_args
-        )
+        srun_command = self.generate_srun_command(slurm_args, final_env_vars, final_cmd_args, tr.test.extra_cmd_args)
         return self._write_sbatch_script(slurm_args, env_vars_str, srun_command, tr.output_path)
-=======
-        slurm_args = self._parse_slurm_args("sleep", final_env_vars, final_cmd_args, num_nodes, nodes)
-        srun_command = self.generate_srun_command(slurm_args, final_env_vars, final_cmd_args, extra_cmd_args)
-        return self._write_sbatch_script(slurm_args, env_vars_str, srun_command, output_path)
->>>>>>> c3b41b55
 
     def generate_srun_command(
         self, slurm_args: Dict[str, Any], env_vars: Dict[str, str], cmd_args: Dict[str, str], extra_cmd_args: str
