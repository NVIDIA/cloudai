# SPDX-FileCopyrightText: NVIDIA CORPORATION & AFFILIATES
# Copyright (c) 2024 NVIDIA CORPORATION & AFFILIATES. All rights reserved.
# SPDX-License-Identifier: Apache-2.0
#
# Licensed under the Apache License, Version 2.0 (the "License");
# you may not use this file except in compliance with the License.
# You may obtain a copy of the License at
#
#     http://www.apache.org/licenses/LICENSE-2.0
#
# Unless required by applicable law or agreed to in writing, software
# distributed under the License is distributed on an "AS IS" BASIS,
# WITHOUT WARRANTIES OR CONDITIONS OF ANY KIND, either express or implied.
# See the License for the specific language governing permissions and
# limitations under the License.

from typing import Any, Dict, List

from cloudai import TestRun
from cloudai.systems.slurm.strategy import SlurmCommandGenStrategy

from .slurm_install_strategy import UCCTestSlurmInstallStrategy
from .template import UCCTest


class UCCTestSlurmCommandGenStrategy(SlurmCommandGenStrategy):
    """Command generation strategy for UCC tests on Slurm systems."""

    def gen_exec_command(self, tr: TestRun) -> str:
        final_env_vars = self._override_env_vars(self.system.global_env_vars, tr.test.extra_env_vars)
        final_cmd_args = self._override_cmd_args(self.default_cmd_args, tr.test.cmd_args)
        env_vars_str = self._format_env_vars(final_env_vars)

        collective = final_cmd_args.get("collective")
        if not collective or collective not in UCCTest.SUPPORTED_COLLECTIVES:
            raise KeyError("Collective name not specified or unsupported.")

<<<<<<< HEAD
        slurm_args = self._parse_slurm_args(collective, final_env_vars, final_cmd_args, tr.num_nodes, tr.nodes)
        srun_command = self.generate_full_srun_command(
            slurm_args, final_env_vars, final_cmd_args, tr.test.extra_cmd_args
        )
        return self._write_sbatch_script(slurm_args, env_vars_str, srun_command, tr.output_path)
=======
        slurm_args = self._parse_slurm_args(collective, final_env_vars, final_cmd_args, num_nodes, nodes)
        srun_command = self.generate_srun_command(slurm_args, final_env_vars, final_cmd_args, extra_cmd_args)
        return self._write_sbatch_script(slurm_args, env_vars_str, srun_command, output_path)
>>>>>>> c3b41b55

    def _parse_slurm_args(
        self,
        job_name_prefix: str,
        env_vars: Dict[str, str],
        cmd_args: Dict[str, str],
        num_nodes: int,
        nodes: List[str],
    ) -> Dict[str, Any]:
        base_args = super()._parse_slurm_args(job_name_prefix, env_vars, cmd_args, num_nodes, nodes)

        base_args.update(
            {
                "image_path": self.docker_image_cache_manager.ensure_docker_image(
                    self.docker_image_url,
                    UCCTestSlurmInstallStrategy.SUBDIR_PATH,
                    UCCTestSlurmInstallStrategy.DOCKER_IMAGE_FILENAME,
                ).docker_image_path,
            }
        )

        return base_args

    def generate_test_command(
        self, slurm_args: Dict[str, Any], env_vars: Dict[str, str], cmd_args: Dict[str, str], extra_cmd_args: str
    ) -> List[str]:
        srun_command_parts = ["/opt/hpcx/ucc/bin/ucc_perftest"]

        # Add collective, minimum bytes, and maximum bytes options if available
        if "collective" in cmd_args:
            srun_command_parts.append(f"-c {cmd_args['collective']}")
        if "b" in cmd_args:
            srun_command_parts.append(f"-b {cmd_args['b']}")
        if "e" in cmd_args:
            srun_command_parts.append(f"-e {cmd_args['e']}")

        # Append fixed string options for memory type and additional flags
        srun_command_parts.append("-m cuda")
        srun_command_parts.append("-F")

        # Append any extra command-line arguments provided
        if extra_cmd_args:
            srun_command_parts.append(extra_cmd_args)

        return srun_command_parts<|MERGE_RESOLUTION|>--- conflicted
+++ resolved
@@ -35,17 +35,9 @@
         if not collective or collective not in UCCTest.SUPPORTED_COLLECTIVES:
             raise KeyError("Collective name not specified or unsupported.")
 
-<<<<<<< HEAD
         slurm_args = self._parse_slurm_args(collective, final_env_vars, final_cmd_args, tr.num_nodes, tr.nodes)
-        srun_command = self.generate_full_srun_command(
-            slurm_args, final_env_vars, final_cmd_args, tr.test.extra_cmd_args
-        )
+        srun_command = self.generate_srun_command(slurm_args, final_env_vars, final_cmd_args, tr.test.extra_cmd_args)
         return self._write_sbatch_script(slurm_args, env_vars_str, srun_command, tr.output_path)
-=======
-        slurm_args = self._parse_slurm_args(collective, final_env_vars, final_cmd_args, num_nodes, nodes)
-        srun_command = self.generate_srun_command(slurm_args, final_env_vars, final_cmd_args, extra_cmd_args)
-        return self._write_sbatch_script(slurm_args, env_vars_str, srun_command, output_path)
->>>>>>> c3b41b55
 
     def _parse_slurm_args(
         self,
