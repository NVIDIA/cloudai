# SPDX-FileCopyrightText: NVIDIA CORPORATION & AFFILIATES
# Copyright (c) 2024 NVIDIA CORPORATION & AFFILIATES. All rights reserved.
# SPDX-License-Identifier: Apache-2.0
#
# Licensed under the Apache License, Version 2.0 (the "License");
# you may not use this file except in compliance with the License.
# You may obtain a copy of the License at
#
#     http://www.apache.org/licenses/LICENSE-2.0
#
# Unless required by applicable law or agreed to in writing, software
# distributed under the License is distributed on an "AS IS" BASIS,
# WITHOUT WARRANTIES OR CONDITIONS OF ANY KIND, either express or implied.
# See the License for the specific language governing permissions and
# limitations under the License.

from typing import Dict, List, cast

from cloudai.systems.slurm.strategy import SlurmCommandGenStrategy
from cloudai.test_definitions.ucc import UCCTestDefinition


class UCCTestSlurmCommandGenStrategy(SlurmCommandGenStrategy):
    """Command generation strategy for UCC tests on Slurm systems."""

<<<<<<< HEAD
    def gen_exec_command(self, tr: TestRun) -> str:
        final_env_vars = self._override_env_vars(self.system.global_env_vars, tr.test.extra_env_vars)
        final_cmd_args = self._override_cmd_args(self.default_cmd_args, tr.test.cmd_args)
        slurm_args = self._parse_slurm_args("ucc_test", final_env_vars, final_cmd_args, tr.num_nodes, tr.nodes)
        tdef: UCCTestDefinition = cast(UCCTestDefinition, tr.test.test_definition)
        slurm_args["image_path"] = str(tdef.docker_image.installed_path)
        srun_command = self.generate_srun_command(slurm_args, final_env_vars, final_cmd_args, tr.test.extra_cmd_args)
        return self._write_sbatch_script(slurm_args, final_env_vars, srun_command, tr.output_path)
=======
    def _parse_slurm_args(
        self,
        job_name_prefix: str,
        env_vars: Dict[str, str],
        cmd_args: Dict[str, str],
        num_nodes: int,
        nodes: List[str],
    ) -> Dict[str, Any]:
        base_args = super()._parse_slurm_args(job_name_prefix, env_vars, cmd_args, num_nodes, nodes)

        base_args.update(
            {
                "image_path": self.docker_image_cache_manager.ensure_docker_image(
                    self.docker_image_url,
                    UCCTestSlurmInstallStrategy.SUBDIR_PATH,
                    UCCTestSlurmInstallStrategy.DOCKER_IMAGE_FILENAME,
                ).docker_image_path,
            }
        )

        return base_args
>>>>>>> 73529d1d

    def generate_test_command(
        self, env_vars: Dict[str, str], cmd_args: Dict[str, str], extra_cmd_args: str
    ) -> List[str]:
        srun_command_parts = ["/opt/hpcx/ucc/bin/ucc_perftest"]

        # Add collective, minimum bytes, and maximum bytes options if available
        if "collective" in cmd_args:
            srun_command_parts.append(f"-c {cmd_args['collective']}")
        if "b" in cmd_args:
            srun_command_parts.append(f"-b {cmd_args['b']}")
        if "e" in cmd_args:
            srun_command_parts.append(f"-e {cmd_args['e']}")

        # Append fixed string options for memory type and additional flags
        srun_command_parts.append("-m cuda")
        srun_command_parts.append("-F")

        # Append any extra command-line arguments provided
        if extra_cmd_args:
            srun_command_parts.append(extra_cmd_args)

        return srun_command_parts<|MERGE_RESOLUTION|>--- conflicted
+++ resolved
@@ -14,8 +14,9 @@
 # See the License for the specific language governing permissions and
 # limitations under the License.
 
-from typing import Dict, List, cast
+from typing import Any, Dict, List, cast
 
+from cloudai import TestRun
 from cloudai.systems.slurm.strategy import SlurmCommandGenStrategy
 from cloudai.test_definitions.ucc import UCCTestDefinition
 
@@ -23,38 +24,15 @@
 class UCCTestSlurmCommandGenStrategy(SlurmCommandGenStrategy):
     """Command generation strategy for UCC tests on Slurm systems."""
 
-<<<<<<< HEAD
-    def gen_exec_command(self, tr: TestRun) -> str:
-        final_env_vars = self._override_env_vars(self.system.global_env_vars, tr.test.extra_env_vars)
-        final_cmd_args = self._override_cmd_args(self.default_cmd_args, tr.test.cmd_args)
-        slurm_args = self._parse_slurm_args("ucc_test", final_env_vars, final_cmd_args, tr.num_nodes, tr.nodes)
+    def _parse_slurm_args(
+        self, job_name_prefix: str, env_vars: Dict[str, str], cmd_args: Dict[str, str], tr: TestRun
+    ) -> Dict[str, Any]:
+        base_args = super()._parse_slurm_args(job_name_prefix, env_vars, cmd_args, tr)
+
         tdef: UCCTestDefinition = cast(UCCTestDefinition, tr.test.test_definition)
-        slurm_args["image_path"] = str(tdef.docker_image.installed_path)
-        srun_command = self.generate_srun_command(slurm_args, final_env_vars, final_cmd_args, tr.test.extra_cmd_args)
-        return self._write_sbatch_script(slurm_args, final_env_vars, srun_command, tr.output_path)
-=======
-    def _parse_slurm_args(
-        self,
-        job_name_prefix: str,
-        env_vars: Dict[str, str],
-        cmd_args: Dict[str, str],
-        num_nodes: int,
-        nodes: List[str],
-    ) -> Dict[str, Any]:
-        base_args = super()._parse_slurm_args(job_name_prefix, env_vars, cmd_args, num_nodes, nodes)
-
-        base_args.update(
-            {
-                "image_path": self.docker_image_cache_manager.ensure_docker_image(
-                    self.docker_image_url,
-                    UCCTestSlurmInstallStrategy.SUBDIR_PATH,
-                    UCCTestSlurmInstallStrategy.DOCKER_IMAGE_FILENAME,
-                ).docker_image_path,
-            }
-        )
+        base_args.update({"image_path": tdef.docker_image.installed_path})
 
         return base_args
->>>>>>> 73529d1d
 
     def generate_test_command(
         self, env_vars: Dict[str, str], cmd_args: Dict[str, str], extra_cmd_args: str
