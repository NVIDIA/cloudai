# SPDX-FileCopyrightText: NVIDIA CORPORATION & AFFILIATES
# Copyright (c) 2024 NVIDIA CORPORATION & AFFILIATES. All rights reserved.
# SPDX-License-Identifier: Apache-2.0
#
# Licensed under the Apache License, Version 2.0 (the "License");
# you may not use this file except in compliance with the License.
# You may obtain a copy of the License at
#
#     http://www.apache.org/licenses/LICENSE-2.0
#
# Unless required by applicable law or agreed to in writing, software
# distributed under the License is distributed on an "AS IS" BASIS,
# WITHOUT WARRANTIES OR CONDITIONS OF ANY KIND, either express or implied.
# See the License for the specific language governing permissions and
# limitations under the License.

from pathlib import Path
from typing import Any, Dict, List

from cloudai import TestRun
from cloudai.systems import SlurmSystem
from cloudai.systems.slurm.strategy import SlurmCommandGenStrategy

from .slurm_install_strategy import JaxToolboxSlurmInstallStrategy


class JaxToolboxSlurmCommandGenStrategy(SlurmCommandGenStrategy):
    """Command generation strategy for JaxToolbox tests on Slurm systems."""

    def __init__(self, system: SlurmSystem, cmd_args: Dict[str, Any]) -> None:
        super().__init__(system, cmd_args)
        self.test_name = ""

    def gen_exec_command(self, tr: TestRun) -> str:
        self.test_name = self._extract_test_name(tr.test.cmd_args)

        final_env_vars = self._override_env_vars(self.system.global_env_vars, tr.test.extra_env_vars)
        tr.test.cmd_args["output_path"] = str(tr.output_path)

        combine_threshold_bytes = int(final_env_vars["COMBINE_THRESHOLD"])
        num_nodes = len(tr.nodes) if tr.nodes else tr.num_nodes

        # Handle thresholds and environment variable adjustments
        self._handle_threshold_and_env(tr.test.cmd_args, final_env_vars, combine_threshold_bytes, num_nodes)

        xla_flags = self._format_xla_flags(tr.test.cmd_args, "perf")
        final_env_vars["XLA_FLAGS"] = f'"{xla_flags}"'

        env_vars_str = self._format_env_vars(final_env_vars)

<<<<<<< HEAD
        slurm_args = self._parse_slurm_args("JaxToolbox", final_env_vars, tr.test.cmd_args, num_nodes, tr.nodes)
        srun_command = self.generate_full_srun_command(
            slurm_args, final_env_vars, tr.test.cmd_args, tr.test.extra_cmd_args
        )
        return self._write_sbatch_script(slurm_args, env_vars_str, srun_command, tr.output_path)
=======
        slurm_args = self._parse_slurm_args("JaxToolbox", final_env_vars, cmd_args, num_nodes, nodes)
        srun_command = self.generate_srun_command(slurm_args, final_env_vars, cmd_args, extra_cmd_args)
        return self._write_sbatch_script(slurm_args, env_vars_str, srun_command, output_path)
>>>>>>> c3b41b55

    def _handle_threshold_and_env(
        self, cmd_args: Dict[str, Any], env_vars: Dict[str, str], combine_threshold_bytes: int, num_nodes: int
    ):
        """
        Handle threshold and environment variable adjustments based on the test name.

        This method handles the test-specific logic for setting the correct thresholds
        and environment variables based on the type of test being run (e.g., GPT, Grok, Nemotron).

        Args:
            cmd_args (Dict[str, str]): Command-line arguments for the job.
            env_vars (Dict[str, str]): Environment variables for the job.
            combine_threshold_bytes (int): The combine threshold in bytes.
            num_nodes (int): Number of nodes to use.
        """
        per_gpu_combine_threshold = int(
            combine_threshold_bytes / (int(cmd_args[f"{self.test_name}.setup_flags"]["gpus_per_node"]) * num_nodes)
        )
        env_vars["PER_GPU_COMBINE_THRESHOLD"] = str(per_gpu_combine_threshold)

    def _extract_test_name(self, cmd_args: Dict[str, Any]) -> str:
        """
        Extract the test name from the command-line arguments.

        This method identifies the test name (e.g., GPT, Grok, Nemotron) by examining
        the command-line arguments.

        Args:
            cmd_args (Dict[str, Any]): Command-line arguments for the job.

        Returns:
            str: The name of the test (capitalized).
        """
        for key in cmd_args:
            if "." in key:
                name = key.split(".")[0]
                if name.lower() in ["grok", "gpt", "nemotron"]:
                    return name.upper() if name.lower() == "gpt" else name.capitalize()
        return ""

    def _format_xla_flags(self, cmd_args: Dict[str, Any], stage: str) -> str:
        """
        Format the XLA_FLAGS environment variable.

        This method extracts all command-line arguments prefixed with 'common.XLA_FLAGS'
        or '{test_name}.{stage}.XLA_FLAGS' and concatenates them into a single string formatted
        for execution.

        Args:
            cmd_args (Dict[str, str]): Command-line arguments for the job.
            stage (str): The stage of the test, can be "profile" or "perf".

        Returns:
            str: A single string containing all XLA-related flags formatted for inclusion
                    in the environment variables.
        """
        xla_flags = [
            "--xla_gpu_all_reduce_combine_threshold_bytes=$COMBINE_THRESHOLD",
            "--xla_gpu_all_gather_combine_threshold_bytes=$COMBINE_THRESHOLD",
            "--xla_gpu_reduce_scatter_combine_threshold_bytes=$PER_GPU_COMBINE_THRESHOLD",
        ]
        args: dict[str, str] = cmd_args.get(f"{self.test_name}.{stage}", {}).get("XLA_FLAGS", {})

        for flag_name, value in args.items():
            if not flag_name.startswith("xla_"):
                continue
            if isinstance(value, bool):
                value = str(value).lower()
            flag = f"--{flag_name.lower()}={value}"
            xla_flags.append(flag)

        return " ".join(sorted(xla_flags))

    def _parse_slurm_args(
        self,
        job_name_prefix: str,
        env_vars: Dict[str, str],
        cmd_args: Dict[str, Any],
        num_nodes: int,
        nodes: List[str],
    ) -> Dict[str, Any]:
        """
        Parse SLURM arguments.

        This method generates a dictionary of SLURM arguments required for the job,
        including paths, node configurations, and container mounts.

        Args:
            job_name_prefix (str): Prefix for the job name.
            env_vars (Dict[str, str]): Environment variables for the job.
            cmd_args (Dict[str, str]): Command-line arguments for the job.
            num_nodes (int): Number of nodes to use.
            nodes (List[str]): List of nodes.

        Returns:
            Dict[str, Any]: Dictionary of SLURM arguments.
        """
        key_prefix = f"{self.test_name}" if self.test_name in ["GPT", "Grok", "Nemotron"] else "common"

        base_args = super()._parse_slurm_args(job_name_prefix, env_vars, cmd_args, num_nodes, nodes)
        image_path = self.docker_image_cache_manager.ensure_docker_image(
            self.docker_image_url,
            JaxToolboxSlurmInstallStrategy.SUBDIR_PATH,
            JaxToolboxSlurmInstallStrategy.DOCKER_IMAGE_FILENAME,
        ).docker_image_path

        local_workspace_dir = Path(cmd_args["output_path"]).resolve()
        docker_workspace_dir = cmd_args[f"{key_prefix}.setup_flags"]["docker_workspace_dir"]
        container_mounts = f"{local_workspace_dir}:{docker_workspace_dir}"

        if "pgo_nsys_converter.profile_path" in cmd_args:
            profile_path = Path(cmd_args["pgo_nsys_converter.profile_path"]).resolve()
            container_mounts += f",{profile_path}:{profile_path}"

        base_args.update({"image_path": image_path, "container_mounts": container_mounts})

        output_path = Path(cmd_args["output_path"]).resolve()
        output_suffix = "-%j.txt" if env_vars.get("UNIFIED_STDOUT_STDERR") == "1" else "-%j-%n-%t.txt"
        base_args["output"] = str(output_path / f"output{output_suffix}")
        base_args["error"] = str(output_path / f"error{output_suffix}")

        return base_args

    def generate_srun_command(
        self, slurm_args: Dict[str, Any], env_vars: Dict[str, str], cmd_args: Dict[str, Any], extra_cmd_args: str
    ) -> str:
        """
        Generate the full srun command for running a job on SLURM.

        This method constructs the srun command that SLURM will execute,
        including setting up the container environment, output paths, and
        any pre-test commands if specified.

        Args:
            slurm_args (Dict[str, Any]): A dictionary containing SLURM arguments.
            env_vars (Dict[str, str]): A dictionary containing environment variables.
            cmd_args (Dict[str, str]): A dictionary containing command arguments.
            extra_cmd_args (str): Additional command arguments.

        Returns:
            str: The full srun command as a string.
        """
        self._create_run_script(slurm_args, env_vars, cmd_args, extra_cmd_args)

        start_container_run = cmd_args.get("load_container", False)
        output_path = Path(cmd_args["output_path"]).resolve() / "output_pretest-%j-%n-%t.txt"
        error_path = Path(cmd_args["output_path"]).resolve() / "error_pretest-%j-%n-%t.txt"

        commands = []

        run_pre_test = cmd_args.get("pre_test", {}).get("enable", False)

        if run_pre_test:
            pre_test_command = self._generate_pre_test_command(cmd_args, output_path, error_path)
            commands.append(pre_test_command)
            pre_test_check_command = self._generate_pre_test_check_command(cmd_args, output_path)
            commands.append(pre_test_check_command)

        if start_container_run:
            # Load container command
            srun_command_load = self._generate_container_load_srun_command(
                slurm_args, env_vars, cmd_args, extra_cmd_args
            )
            commands.append('if [ "$keyword_found" = true ]; then')
            commands.append('    echo "Loading container with srun command"')
            commands.append(f"    {srun_command_load}")
            commands.append("fi")

        main_srun_command = "\n".join(
            [
                'if [ "$keyword_found" = true ]; then',
                '    echo "Running srun command"',
                "    srun \\",
                "    --mpi=none \\",
                f'    {self.slurm_system.extra_srun_args if self.slurm_system.extra_srun_args else ""} \\',
                "    --export=ALL \\",
                f'    -o {slurm_args["output"]} \\',
                f'    -e {slurm_args["error"]} \\',
                "    --container-name=cont \\",
                f'    --container-mounts={slurm_args["container_mounts"]} \\',
                "    /opt/paxml/workspace/run.sh",
                "fi",
            ]
        )

        # Add the final srun command to the list of commands
        commands.append(main_srun_command)

        # Combine all parts into the final batch script
        full_command = "\n\n".join(commands)

        return full_command

    def _generate_container_load_srun_command(
        self, slurm_args: Dict[str, Any], env_vars: Dict[str, str], cmd_args: Dict[str, str], extra_cmd_args: str
    ) -> str:
        """
        Generate the srun command to load a container and log the status using Docker commands.

        Args:
            slurm_args (Dict[str, Any]): Dictionary containing the SLURM job settings such as image path.
            env_vars (Dict[str, str]): Environment variables.
            cmd_args (Dict[str, str]): Command-line arguments.
            extra_cmd_args (str): Additional command-line arguments to be included in the command.

        Returns:
            str: The generated srun command with proper indentation and logging.
        """
        container_name = "cont"
        container_image = slurm_args["image_path"]

        # Construct the srun command to load the container and check if it's running
        srun_command = "\n".join(
            [
                "",
                "    srun \\",
                "    --mpi=none \\",
                f"    --container-image={container_image} \\",
                f"    --container-name={container_name} \\",
                "    true",
            ]
        )

        return srun_command

    def _generate_pre_test_command(self, cmd_args: Dict[str, Any], output_path: Path, error_path: Path) -> str:
        """
        Generate the pre-test command for running a test.

        This method constructs the pre-test command based on the command-line
        arguments provided.

        Args:
            cmd_args (Dict[str, Any]): A dictionary containing command arguments.
            output_path (Path): The path to the output file.
            error_path (Path): The path to the error file.

        Returns:
            str: The generated pre-test command.
        """
        nccl_test = cmd_args.get("pre_test", {}).get("nccl_test", {})
        pre_test_command_parts = [
            "srun",
            "--mpi=pmix",
            f"-N {nccl_test.get('num_nodes', 2)}",
            f"-o {output_path}",
            f"-e {error_path}",
            f"--container-image={nccl_test.get('docker_image_url', 'nvcr.io/nvidia/pytorch:24.02-py3')}",
            f"/usr/local/bin/{nccl_test.get('subtest_name', 'all_gather_perf_mpi')}",
            f"--nthreads {nccl_test.get('nthreads', 1)}",
            f"--ngpus {nccl_test.get('ngpus', 1)}",
            f"--minbytes {nccl_test.get('minbytes', '32M')}",
            f"--maxbytes {nccl_test.get('maxbytes', '16G')}",
            f"--stepbytes {nccl_test.get('stepbytes', '1M')}",
            f"--op {nccl_test.get('op', 'sum')}",
            f"--datatype {nccl_test.get('datatype', 'float')}",
            f"--root {nccl_test.get('root', 0)}",
            f"--iters {nccl_test.get('iters', 20)}",
            f"--warmup_iters {nccl_test.get('warmup_iters', 5)}",
            f"--agg_iters {nccl_test.get('agg_iters', 1)}",
            f"--average {nccl_test.get('average', 1)}",
            f"--parallel_init {nccl_test.get('parallel_init', 0)}",
            f"--check {nccl_test.get('check', 1)}",
            f"--blocking {nccl_test.get('blocking', 0)}",
            f"--cudagraph {nccl_test.get('cudagraph', 0)}",
            f"--stepfactor {nccl_test.get('stepfactor', 2)}",
        ]
        return " \\\n".join(pre_test_command_parts)

    def _generate_pre_test_check_command(self, cmd_args: Dict[str, str], output_path: Path) -> str:
        """
        Generate the command for pre-test check.

        This method generates the command that checks the output of the pre-test
        to determine if the main test should be run.

        Args:
            cmd_args (Dict[str, str]): Command-line arguments for the job.
            output_path (str): The path to the output file.

        Returns:
            str: The generated command for pre-test check.
        """
        directory_path = Path(output_path).parent
        # Create the file pattern with wildcard
        file_pattern = str(directory_path / "output_pretest-*.txt")
        keyword = cmd_args.get("keyword", "Avg bus bandwidth")

        script_lines = [
            f'file_pattern="{file_pattern}"',
            f'keyword="{keyword}"',
            "",
            "# Use grep to search for the keyword in the files",
            'if grep -q "$keyword" $file_pattern; then',
            "    keyword_found=true",
            "fi",
        ]

        script = "\n".join(script_lines)
        return script

    def _create_run_script(
        self,
        slurm_args: Dict[str, Any],
        env_vars: Dict[str, str],
        cmd_args: Dict[str, Any],
        extra_cmd_args: str,
    ) -> Path:
        """
        Generate and write the run.sh script to the specified output directory.

        The script configures environment variables, applies necessary command options, and executes the Python command
        within the SLURM environment.

        Args:
            slurm_args (Dict[str, Any]): SLURM arguments including the output path and other job-related settings.
            env_vars (Dict[str, str]): Environment variables.
            cmd_args (Dict[str, str]): Command-line arguments.
            extra_cmd_args (str): Additional command-line arguments to be included
                                  in the srun command.

        Returns:
            str: The path to the run.sh script that was created.
        """
        test_name = self.test_name

        run_script_content = []
        do_pgle = cmd_args.get(f"{test_name}.enable_pgle", True)

        if do_pgle:
            env_vars["XLA_FLAGS"] = f'"{self._format_xla_flags(cmd_args, "profile")}"'
            profile_content = self._script_content("profile", slurm_args, env_vars, cmd_args, extra_cmd_args)
            run_script_content += profile_content

            env_vars["XLA_FLAGS"] = f'"{self._format_xla_flags(cmd_args, "perf")}"'
            perf_content = self._script_content("perf", slurm_args, env_vars, cmd_args, extra_cmd_args)
            run_script_content += perf_content
        else:
            cmd_args[f"{self.test_name}.perf"]["XLA_FLAGS"]["xla_gpu_pgle_profile_file_or_directory_path"] = '""'
            env_vars["XLA_FLAGS"] = f'"{self._format_xla_flags(cmd_args, "perf")}"'
            perf_content = self._script_content("perf", slurm_args, env_vars, cmd_args, extra_cmd_args)
            run_script_content += perf_content

        # Write the combined script content to the run.sh file
        run_script_path = Path(cmd_args["output_path"]) / "run.sh"
        with open(run_script_path, "w") as run_file:
            run_file.write("\n".join(run_script_content))
        run_script_path.chmod(0o755)
        return run_script_path

    def _script_content(
        self,
        stage: str,
        slurm_args: Dict[str, Any],
        env_vars: Dict[str, str],
        cmd_args: Dict[str, str],
        extra_cmd_args: str,
    ) -> list:
        """
        Generate the content of the run script for a given stage.

        This method creates the script lines for a specific stage (e.g., 'profile' or 'perf').

        Args:
            stage (str): The stage of the process ('profile' or 'perf').
            slurm_args (Dict[str, Any]): SLURM job settings.
            env_vars (Dict[str, str]): Environment variables for the job.
            cmd_args (Dict[str, str]): Command-line arguments.
            extra_cmd_args (str): Additional command-line arguments.

        Returns:
            list: Lines of the script for the given stage.
        """
        script_lines = [
            "#!/bin/bash" if stage == "profile" else "",
            "",
            self._format_env_vars(env_vars),
            "",
        ]

        script_lines.append(self._generate_python_command(stage, slurm_args, env_vars, cmd_args, extra_cmd_args))
        if self.test_name == "Grok" or self.test_name == "GPT" or self.test_name == "Nemotron":
            script_lines.extend(
                [
                    self._create_pgo_nsys_converter_command(stage, cmd_args),
                ]
            )

        return script_lines

    def _generate_python_command(
        self,
        stage: str,
        slurm_args: Dict[str, Any],
        env_vars: Dict[str, str],
        cmd_args: Dict[str, Any],
        extra_cmd_args: str,
    ) -> str:
        """
        Construct the complete Python command for execution in the SLURM environment.

        The command is structured with specific ordering of arguments
        to match the operational requirements of the JaxToolbox on Slurm systems.

        Args:
            stage (str): The stage of processing (e.g., 'profile', 'perf').
            slurm_args (Dict[str, Any]): Dictionary containing the SLURM job settings such as number of nodes.
            env_vars (Dict[str, str]): Environment variables.
            cmd_args (Dict[str, str]): Command-line arguments.
            extra_cmd_args (str): Additional command-line arguments to be included in the Python command.

        Returns:
            str: The formatted Python command string to be executed within a SLURM job.
        """
        fdl_config = cmd_args.get(f"{self.test_name}.fdl_config")
        parts = [
            "python3 -u -m paxml.main",
            "--num_hosts=$SLURM_NTASKS",
            "--server_addr=$SLURM_JOB_MASTER_NODE:12345",
            "--host_idx=$SLURM_PROCID",
            f"--job_log_dir={cmd_args[f'{self.test_name}.setup_flags']['docker_workspace_dir']}",
            f"--tfds_data_dir={cmd_args[f'{self.test_name}.setup_flags']['tfds_data_dir']}",
            f"--enable_checkpoint_saving={cmd_args[f'{self.test_name}.setup_flags']['enable_checkpoint_saving']}",
            "--multiprocess_gpu",
            "--alsologtostderr",
            f'--fdl_config="{fdl_config}"',
        ]

        fdl_args: dict[str, str] = cmd_args[f"{self.test_name}.fdl"]

        for key, value in sorted(fdl_args.items()):
            parts.append(f"--fdl.{key.upper()}={value}")
        if extra_cmd_args:
            parts.append(extra_cmd_args)
        python_command = " \\\n    ".join(parts)

        if stage == "profile":
            python_command += " >> /opt/paxml/workspace/profile_stderr_${SLURM_PROCID}.txt 2>&1"

        nsys_command = (
            "nsys profile \\\n"
            "    -s none \\\n"
            f"    -o /opt/paxml/workspace/nsys_profile_{stage} \\\n"
            "    --force-overwrite true \\\n"
            "    --capture-range=cudaProfilerApi \\\n"
            "    --capture-range-end=stop \\\n"
            "    --cuda-graph-trace=node \\\n"
        )

        slurm_check = (
            'if [ "$SLURM_NODEID" -eq 0 ] && [ "$SLURM_PROCID" -eq 0 ]; then\n'
            f"    {nsys_command}    {python_command}\n"
            "else\n"
            f"    {python_command}\n"
            "fi"
        )

        return slurm_check

    def _create_pgo_nsys_converter_command(self, stage: str, cmd_args: Dict[str, str]) -> str:
        """
        Construct the command to generate the pbtxt file in a multi-line format.

        For readability, extracting required paths from command-line arguments.

        Args:
            stage (str): The stage of processing (e.g., 'profile', 'perf').
            cmd_args (Dict[str, str]): Command-line arguments containing paths and configurations.

        Returns:
            List[str]: The command split into multiple lines for clarity, enclosed in a conditional check.
        """
        base_command = "python /opt/jax/jax/tools/pgo_nsys_converter.py"
        args = [
            f"--profile_path /opt/paxml/workspace/nsys_profile_{stage}.nsys-rep",
            "--post_process",
            f"--pgle_output_path /opt/paxml/workspace/pgle_output_{stage}.pbtxt",
        ]
        command = " \\\n    ".join([base_command] + args)
        command += " > /dev/null 2>&1"

        return "\n".join(
            ["", 'if [ "$SLURM_NODEID" -eq 0 ] && [ "$SLURM_PROCID" -eq 0 ]; then', f"    {command}", "fi"]
        )

    def _create_nsys_to_sqlite_command(self, stage: str, cmd_args: Dict[str, str]) -> str:
        """
        Construct the command to convert the nsys profile file to an sqlite file.

        This command is to be executed conditionally on the master node only.

        Args:
            stage (str): The stage of processing (e.g., 'profile', 'perf').
            cmd_args (Dict[str, str]): Command-line arguments.

        Returns:
            List[str]: The command split into multiple lines for clarity, enclosed in a conditional check.
        """
        base_command = "nsys export"
        args = [
            f"/opt/paxml/workspace/nsys_profile_{stage}.nsys-rep",
            f"--output /opt/paxml/workspace/nsys_profile_{stage}.sqlite",
            "--type sqlite",
        ]
        command = " \\\n    ".join([base_command] + args)
        command += " > /dev/null 2>&1"

        return "\n".join(
            ["", 'if [ "$SLURM_NODEID" -eq 0 ] && [ "$SLURM_PROCID" -eq 0 ]; then', f"    {command}", "fi"]
        )<|MERGE_RESOLUTION|>--- conflicted
+++ resolved
@@ -48,17 +48,9 @@
 
         env_vars_str = self._format_env_vars(final_env_vars)
 
-<<<<<<< HEAD
         slurm_args = self._parse_slurm_args("JaxToolbox", final_env_vars, tr.test.cmd_args, num_nodes, tr.nodes)
-        srun_command = self.generate_full_srun_command(
-            slurm_args, final_env_vars, tr.test.cmd_args, tr.test.extra_cmd_args
-        )
+        srun_command = self.generate_srun_command(slurm_args, final_env_vars, tr.test.cmd_args, tr.test.extra_cmd_args)
         return self._write_sbatch_script(slurm_args, env_vars_str, srun_command, tr.output_path)
-=======
-        slurm_args = self._parse_slurm_args("JaxToolbox", final_env_vars, cmd_args, num_nodes, nodes)
-        srun_command = self.generate_srun_command(slurm_args, final_env_vars, cmd_args, extra_cmd_args)
-        return self._write_sbatch_script(slurm_args, env_vars_str, srun_command, output_path)
->>>>>>> c3b41b55
 
     def _handle_threshold_and_env(
         self, cmd_args: Dict[str, Any], env_vars: Dict[str, str], combine_threshold_bytes: int, num_nodes: int
