# SPDX-FileCopyrightText: NVIDIA CORPORATION & AFFILIATES
# Copyright (c) 2024 NVIDIA CORPORATION & AFFILIATES. All rights reserved.
# SPDX-License-Identifier: Apache-2.0
#
# Licensed under the Apache License, Version 2.0 (the "License");
# you may not use this file except in compliance with the License.
# You may obtain a copy of the License at
#
#     http://www.apache.org/licenses/LICENSE-2.0
#
# Unless required by applicable law or agreed to in writing, software
# distributed under the License is distributed on an "AS IS" BASIS,
# WITHOUT WARRANTIES OR CONDITIONS OF ANY KIND, either express or implied.
# See the License for the specific language governing permissions and
# limitations under the License.

from pathlib import Path
from typing import Any, Dict, List

from cloudai import TestRun
from cloudai.systems import SlurmSystem
from cloudai.systems.slurm.strategy import SlurmCommandGenStrategy


class JaxToolboxSlurmCommandGenStrategy(SlurmCommandGenStrategy):
    """Command generation strategy for JaxToolbox tests on Slurm systems."""

    def __init__(self, system: SlurmSystem, cmd_args: Dict[str, Any]) -> None:
        super().__init__(system, cmd_args)
        self.test_name = ""

    def gen_exec_command(self, tr: TestRun) -> str:
        self.test_name = self._extract_test_name(tr.test.cmd_args)
        self._update_env_vars(tr)
<<<<<<< HEAD

        final_env_vars = self._override_env_vars(self.system.global_env_vars, tr.test.test_definition.extra_env_vars)
        cmd_args = tr.test.test_definition.cmd_args_dict
        cmd_args["output_path"] = str(tr.output_path)

        slurm_args = self._parse_slurm_args("JaxToolbox", final_env_vars, cmd_args, tr.num_nodes, tr.nodes)
        tdef = tr.test.test_definition
        slurm_args["image_path"] = str(tdef.cmd_args.docker_image_url.installed_path)

        srun_command = self.generate_srun_command(slurm_args, final_env_vars, cmd_args, tr.test.extra_cmd_args)
        return self._write_sbatch_script(slurm_args, final_env_vars, srun_command, tr.output_path)
=======
        tr.test.test_definition.cmd_args.output_path = str(tr.output_path)
        return super().gen_exec_command(tr)
>>>>>>> 73529d1d

    def _extract_test_name(self, cmd_args: Dict[str, Any]) -> str:
        """
        Extract the test name from the command-line arguments.

        This method identifies the test name (e.g., GPT, Grok, Nemotron) by examining
        the command-line arguments.

        Args:
            cmd_args (Dict[str, Any]): Command-line arguments for the job.

        Returns:
            str: The name of the test (capitalized).
        """
        for key in cmd_args:
            if "." in key:
                name = key.split(".")[0]
                if name.lower() in ["grok", "gpt", "nemotron"]:
                    return name.upper() if name.lower() == "gpt" else name.capitalize()
        return ""

    def _update_env_vars(self, tr: TestRun):
        """Update environment variables."""
        env_vars = tr.test.test_definition.extra_env_vars
        cmd_args = tr.test.test_definition.cmd_args_dict
        num_nodes = len(tr.nodes) if tr.nodes else tr.num_nodes

        self._update_per_gpu_combine_threshold(env_vars, cmd_args, num_nodes)
        self._update_xla_flags(env_vars, cmd_args)

        tr.test.test_definition.extra_env_vars.update(env_vars)

    def _update_per_gpu_combine_threshold(self, env_vars: Dict[str, str], cmd_args: Dict[str, Any], num_nodes: int):
        combine_threshold_bytes = int(env_vars["COMBINE_THRESHOLD"])
        per_gpu_combine_threshold = int(
            combine_threshold_bytes / (int(cmd_args[f"{self.test_name}.setup_flags"]["gpus_per_node"]) * num_nodes)
        )
        env_vars["PER_GPU_COMBINE_THRESHOLD"] = str(per_gpu_combine_threshold)

    def _update_xla_flags(self, env_vars: Dict[str, str], cmd_args: Dict[str, Any]):
        env_vars["XLA_FLAGS"] = self._format_xla_flags(cmd_args, "perf")

    def _format_xla_flags(self, cmd_args: Dict[str, Any], stage: str) -> str:
        """
        Format the XLA_FLAGS environment variable.

        This method extracts all command-line arguments prefixed with 'common.XLA_FLAGS'
        or '{test_name}.{stage}.XLA_FLAGS' and concatenates them into a single string formatted
        for execution.

        Args:
            cmd_args (Dict[str, str]): Command-line arguments for the job.
            stage (str): The stage of the test, can be "profile" or "perf".

        Returns:
            str: A single string containing all XLA-related flags formatted for inclusion
                    in the environment variables.
        """
        xla_flags = [
            "--xla_gpu_all_reduce_combine_threshold_bytes=$COMBINE_THRESHOLD",
            "--xla_gpu_all_gather_combine_threshold_bytes=$COMBINE_THRESHOLD",
            "--xla_gpu_reduce_scatter_combine_threshold_bytes=$PER_GPU_COMBINE_THRESHOLD",
        ]
        args: dict[str, str] = cmd_args.get(f"{self.test_name}.{stage}", {}).get("XLA_FLAGS", {})

        for flag_name, value in args.items():
            if not flag_name.startswith("xla_"):
                continue
            if isinstance(value, bool):
                value = str(value).lower()
            flag = f"--{flag_name.lower()}={value}"
            xla_flags.append(flag)

        return " ".join(sorted(xla_flags))

    def _parse_slurm_args(
        self,
        job_name_prefix: str,
        env_vars: Dict[str, str],
        cmd_args: Dict[str, Any],
        num_nodes: int,
        nodes: List[str],
    ) -> Dict[str, Any]:
        key_prefix = f"{self.test_name}" if self.test_name in ["GPT", "Grok", "Nemotron"] else "common"

        base_args = super()._parse_slurm_args(job_name_prefix, env_vars, cmd_args, num_nodes, nodes)

        local_workspace_dir = Path(cmd_args["output_path"]).resolve()
        docker_workspace_dir = cmd_args[f"{key_prefix}.setup_flags.docker_workspace_dir"]
        container_mounts = f"{local_workspace_dir}:{docker_workspace_dir}"

        if "pgo_nsys_converter.profile_path" in cmd_args:
            profile_path = Path(cmd_args["pgo_nsys_converter.profile_path"]).resolve()
            container_mounts += f",{profile_path}:{profile_path}"

        base_args.update({"container_mounts": container_mounts})

        output_path = Path(cmd_args["output_path"]).resolve()
        output_suffix = "-%j.txt" if env_vars.get("UNIFIED_STDOUT_STDERR") == "1" else "-%j-%n-%t.txt"
        base_args["output"] = str(output_path / f"output{output_suffix}")
        base_args["error"] = str(output_path / f"error{output_suffix}")

        return base_args

    def generate_srun_command(
        self, slurm_args: Dict[str, Any], env_vars: Dict[str, str], cmd_args: Dict[str, Any], extra_cmd_args: str
    ) -> str:
        self._create_run_script(env_vars, cmd_args, extra_cmd_args)

        commands = []

        run_pre_test = cmd_args.get("pre_test", {}).get("enable", False)
        if run_pre_test:
            output_path = Path(cmd_args["output_path"]).resolve() / "output_pretest-%j-%n-%t.txt"
            error_path = Path(cmd_args["output_path"]).resolve() / "error_pretest-%j-%n-%t.txt"
            commands.append(self._generate_pre_test_command(cmd_args, output_path, error_path))
            commands.append(self._generate_pre_test_check_command(cmd_args, output_path))
            commands.append('if [ "$PRE_TEST_SUCCESS" = true ]; then')

        load_container = cmd_args.get("load_container", False)
        if load_container:
            commands += self._generate_container_load_command(slurm_args)

        commands += self._generate_run_command(slurm_args)

        if run_pre_test:
            commands.append("fi")

        return "\n".join(commands)

    def _create_run_script(
        self,
        env_vars: Dict[str, str],
        cmd_args: Dict[str, Any],
        extra_cmd_args: str,
    ) -> Path:
        """
        Generate and write the run.sh script to the specified output directory.

        Args:
            env_vars (Dict[str, str]): Environment variables.
            cmd_args (Dict[str, str]): Command-line arguments.
            extra_cmd_args (str): Additional command-line arguments to be included
                                  in the srun command.

        Returns:
            str: The path to the run.sh script that was created.
        """
        run_script_content = []
        do_pgle = cmd_args.get(f"{self.test_name}.enable_pgle", True)

        if do_pgle:
            env_vars["XLA_FLAGS"] = f'"{self._format_xla_flags(cmd_args, "profile")}"'
            run_script_content += self._script_content("profile", env_vars, cmd_args, extra_cmd_args)

            env_vars["XLA_FLAGS"] = f'"{self._format_xla_flags(cmd_args, "perf")}"'
            run_script_content += self._script_content("perf", env_vars, cmd_args, extra_cmd_args)
        else:
            cmd_args[f"{self.test_name}.perf"]["XLA_FLAGS"]["xla_gpu_pgle_profile_file_or_directory_path"] = '""'
            env_vars["XLA_FLAGS"] = f'"{self._format_xla_flags(cmd_args, "perf")}"'
            run_script_content += self._script_content("perf", env_vars, cmd_args, extra_cmd_args)

        run_script_path = Path(cmd_args["output_path"]) / "run.sh"
        with open(run_script_path, "w") as run_file:
            run_file.write("\n".join(run_script_content))
        run_script_path.chmod(0o755)
        return run_script_path

    def _script_content(
        self,
        stage: str,
        env_vars: Dict[str, str],
        cmd_args: Dict[str, str],
        extra_cmd_args: str,
    ) -> list:
        """
        Generate the content of the run script for a given stage.

        This method creates the script lines for a specific stage (e.g., 'profile' or 'perf').

        Args:
            stage (str): The stage of the process ('profile' or 'perf').
            env_vars (Dict[str, str]): Environment variables for the job.
            cmd_args (Dict[str, str]): Command-line arguments.
            extra_cmd_args (str): Additional command-line arguments.

        Returns:
            list: Lines of the script for the given stage.
        """
        script_lines = [
            "#!/bin/bash" if stage == "profile" else "",
            "",
            self._format_env_vars(env_vars),
            "",
        ]

        script_lines.append(self._generate_python_command(stage, cmd_args, extra_cmd_args))
        if self.test_name == "Grok" or self.test_name == "GPT" or self.test_name == "Nemotron":
            script_lines.extend(
                [
                    self._create_pgo_nsys_converter_command(stage, cmd_args),
                ]
            )

        return script_lines

    def _generate_python_command(
        self,
        stage: str,
        cmd_args: Dict[str, Any],
        extra_cmd_args: str,
    ) -> str:
        """
        Construct the PAXML Python command for execution in the Slurm environment.

        Args:
            stage (str): The stage of processing (e.g., 'profile', 'perf').
            cmd_args (Dict[str, str]): Command-line arguments.
            extra_cmd_args (str): Additional command-line arguments to be included in the Python command.

        Returns:
            str: The formatted Python command string to be executed within a Slurm job.
        """
        fdl_config = cmd_args.get(f"{self.test_name}.fdl_config")
        parts = [
            "python3 -u -m paxml.main",
            "--num_hosts=$SLURM_NTASKS",
            "--server_addr=$SLURM_JOB_MASTER_NODE:12345",
            "--host_idx=$SLURM_PROCID",
            f"--job_log_dir={cmd_args[f'{self.test_name}.setup_flags.docker_workspace_dir']}",
            f"--tfds_data_dir={cmd_args[f'{self.test_name}.setup_flags.tfds_data_dir']}",
            f"--enable_checkpoint_saving={cmd_args[f'{self.test_name}.setup_flags.enable_checkpoint_saving']}",
            "--multiprocess_gpu",
            "--alsologtostderr",
            f'--fdl_config="{fdl_config}"',
        ]

        fdl_args: Dict[str, str] = {}
        for cmd_arg in cmd_args:
            if f"{self.test_name}.fdl." in cmd_arg:
                fdl_key = cmd_arg.replace(f"{self.test_name}.fdl.", "")
                fdl_args[fdl_key] = cmd_args[cmd_arg]

        for key, value in sorted(fdl_args.items()):
            parts.append(f"--fdl.{key.upper()}={value}")
        if extra_cmd_args:
            parts.append(extra_cmd_args)
        python_command = " \\\n    ".join(parts)

        if stage == "profile":
            python_command += " >> /opt/paxml/workspace/profile_stderr_${SLURM_PROCID}.txt 2>&1"

        nsys_command = (
            "nsys profile \\\n"
            "    -s none \\\n"
            f"    -o /opt/paxml/workspace/nsys_profile_{stage} \\\n"
            "    --force-overwrite true \\\n"
            "    --capture-range=cudaProfilerApi \\\n"
            "    --capture-range-end=stop \\\n"
            "    --cuda-graph-trace=node \\\n"
        )

        slurm_check = (
            'if [ "$SLURM_NODEID" -eq 0 ] && [ "$SLURM_PROCID" -eq 0 ]; then\n'
            f"    {nsys_command}    {python_command}\n"
            "else\n"
            f"    {python_command}\n"
            "fi"
        )

        return slurm_check

    def _create_pgo_nsys_converter_command(self, stage: str, cmd_args: Dict[str, str]) -> str:
        """
        Construct the command to generate the pbtxt file in a multi-line format.

        For readability, extracting required paths from command-line arguments.

        Args:
            stage (str): The stage of processing (e.g., 'profile', 'perf').
            cmd_args (Dict[str, str]): Command-line arguments containing paths and configurations.

        Returns:
            List[str]: The command split into multiple lines for clarity, enclosed in a conditional check.
        """
        base_command = "python /opt/jax/jax/tools/pgo_nsys_converter.py"
        args = [
            f"--profile_path /opt/paxml/workspace/nsys_profile_{stage}.nsys-rep",
            "--post_process",
            f"--pgle_output_path /opt/paxml/workspace/pgle_output_{stage}.pbtxt",
        ]
        command = " \\\n    ".join([base_command] + args)
        command += " > /dev/null 2>&1"

        return "\n".join(
            ["", 'if [ "$SLURM_NODEID" -eq 0 ] && [ "$SLURM_PROCID" -eq 0 ]; then', f"    {command}", "fi"]
        )

    def _generate_pre_test_command(self, cmd_args: Dict[str, Any], output_path: Path, error_path: Path) -> str:
        """
        Generate the pre-test command for running a test.

        This method constructs the pre-test command based on the command-line
        arguments provided.

        Args:
            cmd_args (Dict[str, Any]): A dictionary containing command arguments.
            output_path (Path): The path to the output file.
            error_path (Path): The path to the error file.

        Returns:
            str: The generated pre-test command.
        """
        nccl_test = cmd_args.get("pre_test", {}).get("nccl_test", {})
        pre_test_command_parts = [
            "srun",
            "--mpi=pmix",
            f"-N {nccl_test.get('num_nodes', 2)}",
            f"-o {output_path}",
            f"-e {error_path}",
            f"--container-image={nccl_test.get('docker_image_url', 'nvcr.io/nvidia/pytorch:24.02-py3')}",
            f"/usr/local/bin/{nccl_test.get('subtest_name', 'all_gather_perf_mpi')}",
            f"--nthreads {nccl_test.get('nthreads', 1)}",
            f"--ngpus {nccl_test.get('ngpus', 1)}",
            f"--minbytes {nccl_test.get('minbytes', '32M')}",
            f"--maxbytes {nccl_test.get('maxbytes', '16G')}",
            f"--stepbytes {nccl_test.get('stepbytes', '1M')}",
            f"--op {nccl_test.get('op', 'sum')}",
            f"--datatype {nccl_test.get('datatype', 'float')}",
            f"--root {nccl_test.get('root', 0)}",
            f"--iters {nccl_test.get('iters', 20)}",
            f"--warmup_iters {nccl_test.get('warmup_iters', 5)}",
            f"--agg_iters {nccl_test.get('agg_iters', 1)}",
            f"--average {nccl_test.get('average', 1)}",
            f"--parallel_init {nccl_test.get('parallel_init', 0)}",
            f"--check {nccl_test.get('check', 1)}",
            f"--blocking {nccl_test.get('blocking', 0)}",
            f"--cudagraph {nccl_test.get('cudagraph', 0)}",
            f"--stepfactor {nccl_test.get('stepfactor', 2)}",
        ]
        return " \\\n".join(pre_test_command_parts)

    def _generate_pre_test_check_command(self, cmd_args: Dict[str, str], output_path: Path) -> str:
        """
        Generate the command for pre-test check.

        This method generates the command that checks the output of the pre-test to determine if the main test should
        be run.

        Args:
            cmd_args (Dict[str, str]): Command-line arguments for the job.
            output_path (str): The path to the output file.

        Returns:
            str: The generated command for pre-test check.
        """
        pretest_output_files = str(Path(output_path).parent / "output_pretest-*.txt")
        keyword = cmd_args.get("keyword", "Avg bus bandwidth")

        return "\n".join(
            [
                f'PRETEST_OUTPUT_FILES="{pretest_output_files}"',
                f'keyword="{keyword}"',
                "",
                "# Use grep to search for the keyword in the files",
                'if grep -q "$keyword" $PRETEST_OUTPUT_FILES; then',
                "    PRE_TEST_SUCCESS=true",
                "fi",
            ]
        )

    def _generate_container_load_command(self, slurm_args: Dict[str, Any]) -> List[str]:
        """Generate the command for loading a container."""
        container_image = slurm_args.get("image_path")
        if not container_image:
            raise ValueError("image_path in slurm_args must be a valid path")

        return [
            '    echo "Loading container with srun command"',
            f"    srun --mpi=none --container-image={container_image} --container-name=cont true",
        ]

    def _generate_run_command(self, slurm_args: Dict[str, Any]) -> List[str]:
        """Generate the srun command for executing the test."""
        return [
            '    echo "Running srun command"',
            "    srun \\",
            "    --mpi=none \\",
            f'    {self.system.extra_srun_args if self.system.extra_srun_args else ""} \\',
            "    --export=ALL \\",
            f'    -o {slurm_args["output"]} \\',
            f'    -e {slurm_args["error"]} \\',
            "    --container-name=cont \\",
            f'    --container-mounts={slurm_args["container_mounts"]} \\',
            "    /opt/paxml/workspace/run.sh",
        ]<|MERGE_RESOLUTION|>--- conflicted
+++ resolved
@@ -15,11 +15,14 @@
 # limitations under the License.
 
 from pathlib import Path
-from typing import Any, Dict, List
+from typing import Any, Dict, List, Union, cast
 
 from cloudai import TestRun
 from cloudai.systems import SlurmSystem
 from cloudai.systems.slurm.strategy import SlurmCommandGenStrategy
+from cloudai.test_definitions.gpt import GPTTestDefinition
+from cloudai.test_definitions.grok import GrokTestDefinition
+from cloudai.test_definitions.nemotron import NemotronTestDefinition
 
 
 class JaxToolboxSlurmCommandGenStrategy(SlurmCommandGenStrategy):
@@ -32,22 +35,8 @@
     def gen_exec_command(self, tr: TestRun) -> str:
         self.test_name = self._extract_test_name(tr.test.cmd_args)
         self._update_env_vars(tr)
-<<<<<<< HEAD
-
-        final_env_vars = self._override_env_vars(self.system.global_env_vars, tr.test.test_definition.extra_env_vars)
-        cmd_args = tr.test.test_definition.cmd_args_dict
-        cmd_args["output_path"] = str(tr.output_path)
-
-        slurm_args = self._parse_slurm_args("JaxToolbox", final_env_vars, cmd_args, tr.num_nodes, tr.nodes)
-        tdef = tr.test.test_definition
-        slurm_args["image_path"] = str(tdef.cmd_args.docker_image_url.installed_path)
-
-        srun_command = self.generate_srun_command(slurm_args, final_env_vars, cmd_args, tr.test.extra_cmd_args)
-        return self._write_sbatch_script(slurm_args, final_env_vars, srun_command, tr.output_path)
-=======
         tr.test.test_definition.cmd_args.output_path = str(tr.output_path)
         return super().gen_exec_command(tr)
->>>>>>> 73529d1d
 
     def _extract_test_name(self, cmd_args: Dict[str, Any]) -> str:
         """
@@ -124,16 +113,11 @@
         return " ".join(sorted(xla_flags))
 
     def _parse_slurm_args(
-        self,
-        job_name_prefix: str,
-        env_vars: Dict[str, str],
-        cmd_args: Dict[str, Any],
-        num_nodes: int,
-        nodes: List[str],
+        self, job_name_prefix: str, env_vars: Dict[str, str], cmd_args: Dict[str, Any], tr: TestRun
     ) -> Dict[str, Any]:
         key_prefix = f"{self.test_name}" if self.test_name in ["GPT", "Grok", "Nemotron"] else "common"
 
-        base_args = super()._parse_slurm_args(job_name_prefix, env_vars, cmd_args, num_nodes, nodes)
+        base_args = super()._parse_slurm_args(job_name_prefix, env_vars, cmd_args, tr)
 
         local_workspace_dir = Path(cmd_args["output_path"]).resolve()
         docker_workspace_dir = cmd_args[f"{key_prefix}.setup_flags.docker_workspace_dir"]
@@ -143,7 +127,12 @@
             profile_path = Path(cmd_args["pgo_nsys_converter.profile_path"]).resolve()
             container_mounts += f",{profile_path}:{profile_path}"
 
-        base_args.update({"container_mounts": container_mounts})
+        tdef: Union[GPTTestDefinition, GrokTestDefinition, NemotronTestDefinition] = cast(
+            Union[GPTTestDefinition, GrokTestDefinition, NemotronTestDefinition], tr.test.test_definition
+        )
+        base_args.update({"image_path": tdef.docker_image.installed_path, "container_mounts": container_mounts})
+        print(base_args)
+        print(tdef.docker_image)
 
         output_path = Path(cmd_args["output_path"]).resolve()
         output_suffix = "-%j.txt" if env_vars.get("UNIFIED_STDOUT_STDERR") == "1" else "-%j-%n-%t.txt"
