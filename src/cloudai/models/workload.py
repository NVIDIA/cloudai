--- conflicted
+++ resolved
@@ -105,12 +105,8 @@
     predictor: Optional[PredictorConfig] = None
     agent: str = "grid_search"
     agent_steps: int = 1
-<<<<<<< HEAD
-    agent_metric: str = "default"
+    agent_metrics: list[str] = Field(default=["default"])
     agent_reward_function: str = "inverse"
-=======
-    agent_metrics: list[str] = Field(default=["default"])
->>>>>>> 0c35fd3a
 
     @property
     def cmd_args_dict(self) -> Dict[str, Union[str, List[str]]]:
